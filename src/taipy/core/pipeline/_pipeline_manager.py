# Copyright 2023 Avaiga Private Limited
#
# Licensed under the Apache License, Version 2.0 (the "License"); you may not use this file except in compliance with
# the License. You may obtain a copy of the License at
#
#        http://www.apache.org/licenses/LICENSE-2.0
#
# Unless required by applicable law or agreed to in writing, software distributed under the License is distributed on
# an "AS IS" BASIS, WITHOUT WARRANTIES OR CONDITIONS OF ANY KIND, either express or implied. See the License for the
# specific language governing permissions and limitations under the License.

from functools import partial
from typing import Any, Callable, List, Optional, Union

<<<<<<< HEAD
from taipy import Config
=======
from taipy.config import Config
>>>>>>> de67e8b4
from taipy.config.common.scope import Scope

from .._entity._entity_ids import _EntityIds
from .._manager._manager import _Manager
from .._repository._v2._abstract_repository import _AbstractRepository
from .._version._version_mixin import _VersionMixin
from ..common.warn_if_inputs_not_ready import _warn_if_inputs_not_ready
from ..config.pipeline_config import PipelineConfig
from ..cycle.cycle_id import CycleId
from ..exceptions.exceptions import NonExistingPipeline
from ..job._job_manager_factory import _JobManagerFactory
from ..job.job import Job
from ..notification import EventEntityType, EventOperation, _publish_event
from ..scenario.scenario_id import ScenarioId
from ..task._task_manager_factory import _TaskManagerFactory
from ..task.task import Task
from .pipeline import Pipeline
from .pipeline_id import PipelineId


class _PipelineManager(_Manager[Pipeline], _VersionMixin):

    _ENTITY_NAME = Pipeline.__name__
    _repository: _AbstractRepository
    _EVENT_ENTITY_TYPE = EventEntityType.PIPELINE

    @classmethod
    def _get_all(cls, version_number: Optional[str] = "all") -> List[Pipeline]:
        """
        Returns all entities.
        """
        filters = cls._build_filters_with_version(version_number)
        return cls._repository._load_all(filters)

    @classmethod
    def _subscribe(
        cls,
        callback: Callable[[Pipeline, Job], None],
        params: Optional[List[Any]] = None,
        pipeline: Optional[Pipeline] = None,
    ):
        if pipeline is None:
            pipelines = cls._get_all()
            for pln in pipelines:
                cls.__add_subscriber(callback, params, pln)
            return

        cls.__add_subscriber(callback, params, pipeline)

    @classmethod
    def _unsubscribe(
        cls,
        callback: Callable[[Pipeline, Job], None],
        params: Optional[List[Any]] = None,
        pipeline: Optional[Pipeline] = None,
    ):
        if pipeline is None:
            pipelines = cls._get_all()
            for pln in pipelines:
                cls.__remove_subscriber(callback, params, pln)
            return

        cls.__remove_subscriber(callback, params, pipeline)

    @classmethod
    def __add_subscriber(cls, callback, params, pipeline):
        pipeline._add_subscriber(callback, params)
        _publish_event(cls._EVENT_ENTITY_TYPE, pipeline.id, EventOperation.UPDATE, "subscribers")

    @classmethod
    def __remove_subscriber(cls, callback, params, pipeline):
        pipeline._remove_subscriber(callback, params)
        _publish_event(cls._EVENT_ENTITY_TYPE, pipeline.id, EventOperation.UPDATE, "subscribers")

    @classmethod
    def _get_or_create(
        cls,
        pipeline_config: PipelineConfig,
        cycle_id: Optional[CycleId] = None,
        scenario_id: Optional[ScenarioId] = None,
    ) -> Pipeline:
        pipeline_id = Pipeline._new_id(str(pipeline_config.id))

        task_configs = [Config.tasks[t.id] for t in pipeline_config.task_configs]
        task_manager = _TaskManagerFactory._build_manager()
<<<<<<< HEAD
        tasks = task_manager._bulk_get_or_create(task_configs, cycle_id, scenario_id)
=======
        tasks = task_manager._bulk_get_or_create(task_configs, cycle_id, scenario_id, pipeline_id)

>>>>>>> de67e8b4
        scope = min(task.scope for task in tasks) if len(tasks) != 0 else Scope.GLOBAL
        owner_id: Union[Optional[PipelineId], Optional[ScenarioId], Optional[CycleId]]
        if scope == Scope.SCENARIO:
            owner_id = scenario_id
        elif scope == Scope.CYCLE:
            owner_id = cycle_id
        else:
            owner_id = None

        filters = cls._build_filters_with_version(None)
        if pipelines_from_owner := cls._repository._get_by_config_and_owner_id(  # type: ignore
            str(pipeline_config.id), owner_id, filters
        ):
            return pipelines_from_owner

        version = cls._get_latest_version()
        pipeline = Pipeline(
            str(pipeline_config.id),
            dict(**pipeline_config._properties),
            tasks,
            pipeline_id,
            owner_id,
            {scenario_id} if scenario_id else None,
            version=version,
        )
        for task in tasks:
            task._parent_ids.update([pipeline_id])
        cls.__save_tasks(tasks)
        cls._set(pipeline)
        _publish_event(cls._EVENT_ENTITY_TYPE, pipeline.id, EventOperation.CREATION, None)
        return pipeline

    @classmethod
    def __save_tasks(cls, tasks):
        task_manager = _TaskManagerFactory._build_manager()
        for i in tasks:
            task_manager._set(i)

    @classmethod
    def _is_submittable(cls, pipeline: Union[Pipeline, PipelineId]) -> bool:
        if isinstance(pipeline, str):
            pipeline = cls._get(pipeline)
        return isinstance(pipeline, Pipeline)

    @classmethod
    def _submit(
        cls,
        pipeline: Union[PipelineId, Pipeline],
        callbacks: Optional[List[Callable]] = None,
        force: bool = False,
        wait: bool = False,
        timeout: Optional[Union[float, int]] = None,
        check_inputs_are_ready: bool = True,
    ) -> List[Job]:
        pipeline_id = pipeline.id if isinstance(pipeline, Pipeline) else pipeline
        pipeline = cls._get(pipeline_id)
        if pipeline is None:
            raise NonExistingPipeline(pipeline_id)
        callbacks = callbacks or []
        pipeline_subscription_callback = cls.__get_status_notifier_callbacks(pipeline) + callbacks
        if check_inputs_are_ready:
            _warn_if_inputs_not_ready(pipeline._get_inputs())

        jobs = (
            _TaskManagerFactory._build_manager()
            ._orchestrator()
            .submit(pipeline, callbacks=pipeline_subscription_callback, force=force, wait=wait, timeout=timeout)
        )
        _publish_event(cls._EVENT_ENTITY_TYPE, pipeline.id, EventOperation.SUBMISSION, None)
        return jobs

    @staticmethod
    def __get_status_notifier_callbacks(pipeline: Pipeline) -> List:
        return [partial(c.callback, *c.params, pipeline) for c in pipeline.subscribers]

    @classmethod
    def _hard_delete(cls, pipeline_id: PipelineId):
        pipeline = cls._get(pipeline_id)
        entity_ids_to_delete = cls._get_children_entity_ids(pipeline)
        entity_ids_to_delete.pipeline_ids.add(pipeline.id)
        cls._delete_entities_of_multiple_types(entity_ids_to_delete)

    @classmethod
    def _get_children_entity_ids(cls, pipeline: Pipeline) -> _EntityIds:
        entity_ids = _EntityIds()
        for task in pipeline.tasks.values():
            if not isinstance(task, Task):
                task = _TaskManagerFactory._build_manager()._get(task)
            if task.owner_id == pipeline.id:
                entity_ids.task_ids.add(task.id)
            for data_node in task.data_nodes.values():
                if data_node.owner_id == pipeline.id:
                    entity_ids.data_node_ids.add(data_node.id)
        jobs = _JobManagerFactory._build_manager()._get_all()
        for job in jobs:
            if job.task.id in entity_ids.task_ids:
                entity_ids.job_ids.add(job.id)
        return entity_ids

    @classmethod
    def _get_by_config_id(cls, config_id: str) -> List[Pipeline]:
        """
        Get all pipelines by its config id.
        """
        return cls._repository._load_all([{"config_id": config_id}])<|MERGE_RESOLUTION|>--- conflicted
+++ resolved
@@ -12,11 +12,7 @@
 from functools import partial
 from typing import Any, Callable, List, Optional, Union
 
-<<<<<<< HEAD
-from taipy import Config
-=======
 from taipy.config import Config
->>>>>>> de67e8b4
 from taipy.config.common.scope import Scope
 
 from .._entity._entity_ids import _EntityIds
@@ -102,12 +98,7 @@
 
         task_configs = [Config.tasks[t.id] for t in pipeline_config.task_configs]
         task_manager = _TaskManagerFactory._build_manager()
-<<<<<<< HEAD
         tasks = task_manager._bulk_get_or_create(task_configs, cycle_id, scenario_id)
-=======
-        tasks = task_manager._bulk_get_or_create(task_configs, cycle_id, scenario_id, pipeline_id)
-
->>>>>>> de67e8b4
         scope = min(task.scope for task in tasks) if len(tasks) != 0 else Scope.GLOBAL
         owner_id: Union[Optional[PipelineId], Optional[ScenarioId], Optional[CycleId]]
         if scope == Scope.SCENARIO:
