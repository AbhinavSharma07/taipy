# Copyright 2022 Avaiga Private Limited
#
# Licensed under the Apache License, Version 2.0 (the "License"); you may not use this file except in compliance with
# the License. You may obtain a copy of the License at
#
#        http://www.apache.org/licenses/LICENSE-2.0
#
# Unless required by applicable law or agreed to in writing, software distributed under the License is distributed on
# an "AS IS" BASIS, WITHOUT WARRANTIES OR CONDITIONS OF ANY KIND, either express or implied. See the License for the
# specific language governing permissions and limitations under the License.

import uuid
from typing import Callable, Iterable, Optional, Union

from .._manager._manager import _Manager
from ..common.alias import JobId
from ..exceptions.exceptions import JobNotDeletedException
from ..task.task import Task
from ._job_repository import _JobRepository
from .job import Job


class _JobManager(_Manager[Job]):

    _repository = _JobRepository()
    _ENTITY_NAME = Job.__name__
    _ID_PREFIX = "JOB_"

    @classmethod
    def _create(cls, task: Task, callbacks: Iterable[Callable], submit_id: str, force=False) -> Job:
        job = Job(
            id=JobId(f"{cls._ID_PREFIX}{task.config_id}_{uuid.uuid4()}"), task=task, submit_id=submit_id, force=force
        )
        cls._set(job)
        job._on_status_change(*callbacks)
        return job

    @classmethod
    def _delete(cls, job: Job, force=False):  # type:ignore
        if job.is_finished() or force:
            super()._delete(job.id)
<<<<<<< HEAD
            from .._scheduler._dispatcher import _JobDispatcher
=======
            from .._scheduler._dispatcher._job_dispatcher import _JobDispatcher
>>>>>>> fcf1f75e

            _JobDispatcher._pop_dispatched_process(job.id)  # type: ignore
        else:
            err = JobNotDeletedException(job.id)
            cls._logger.warning(err)
            raise err

    @classmethod
    def _cancel(cls, job: Union[str, Job]):
        job = cls._get(job) if isinstance(job, str) else job

        from .._scheduler._scheduler_factory import _SchedulerFactory

        _SchedulerFactory._build_scheduler().cancel_job(job)

    @classmethod
    def _get_latest(cls, task: Task) -> Optional[Job]:
        jobs_of_task = list(filter(lambda job: task in job, cls._get_all()))
        if len(jobs_of_task) == 0:
            return None
        if len(jobs_of_task) == 1:
            return jobs_of_task[0]
        else:
            return max(jobs_of_task)<|MERGE_RESOLUTION|>--- conflicted
+++ resolved
@@ -39,11 +39,7 @@
     def _delete(cls, job: Job, force=False):  # type:ignore
         if job.is_finished() or force:
             super()._delete(job.id)
-<<<<<<< HEAD
-            from .._scheduler._dispatcher import _JobDispatcher
-=======
             from .._scheduler._dispatcher._job_dispatcher import _JobDispatcher
->>>>>>> fcf1f75e
 
             _JobDispatcher._pop_dispatched_process(job.id)  # type: ignore
         else:
