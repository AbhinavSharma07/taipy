# Copyright 2023 Avaiga Private Limited
#
# Licensed under the Apache License, Version 2.0 (the "License"); you may not use this file except in compliance with
# the License. You may obtain a copy of the License at
#
#        http://www.apache.org/licenses/LICENSE-2.0
#
# Unless required by applicable law or agreed to in writing, software distributed under the License is distributed on
# an "AS IS" BASIS, WITHOUT WARRANTIES OR CONDITIONS OF ANY KIND, either express or implied. See the License for the
# specific language governing permissions and limitations under the License.

import uuid
from typing import Dict, List, Optional, Union

from taipy.config import Config
from taipy.config._config_comparator._comparator_result import _ComparatorResult
from taipy.config.exceptions.exceptions import InconsistentEnvVariableError
from taipy.logger._taipy_logger import _TaipyLogger

from .._manager._manager import _Manager
from .._repository._v2._abstract_repository import _AbstractRepository
from ..exceptions.exceptions import ConflictedConfigurationError, ModelNotFound, NonExistingVersion
from ._version import _Version
from ._version_fs_repository_v2 import _VersionFSRepository


class _VersionManager(_Manager[_Version]):
    _ENTITY_NAME = _Version.__name__

    __logger = _TaipyLogger._get_logger()

    __DEVELOPMENT_VERSION = ["development", "dev"]
    __LATEST_VERSION = "latest"
    __PRODUCTION_VERSION = "production"
    __ALL_VERSION = ["all", ""]

    _DEFAULT_VERSION = __LATEST_VERSION

    _repository: _VersionFSRepository

    @classmethod
    def _get(cls, entity: Union[str, _Version], default=None) -> _Version:
        """
        Returns the version entity by id or reference.
        """
        entity_id = entity if isinstance(entity, str) else entity.id
        try:
            return cls._repository._load(entity_id)
        except ModelNotFound:
            return default

    @classmethod
    def _get_or_create(cls, id: str, force: bool) -> _Version:
        if version := cls._get(id):
            comparator_result = Config._comparator._find_conflict_config(version.config, Config._applied_config, id)
            if comparator_result.get(_ComparatorResult.CONFLICTED_SECTION_KEY):
                if force:
                    _TaipyLogger._get_logger().warning(f"Overriding version {id} ...")
                    version.config = Config._applied_config
                else:
<<<<<<< HEAD
                    raise ConflictedConfigurationError()

=======
                    raise SystemExit("The application is stopped. Please check the error log for more information.")
>>>>>>> 14c22e6a
        else:
            version = _Version(id=id, config=Config._applied_config)

        cls._set(version)
        return version

    @classmethod
    def _get_all(cls, version_number: Optional[Union[str, List]] = "all") -> List[_Version]:
        """
        Returns all entities.
        """
        version_number = cls._replace_version_number(version_number)  # type: ignore
        if not isinstance(version_number, List):
            version_number = [version_number] if version_number else []
        filters = [{"version": version} for version in version_number]
        return cls._repository._load_all(filters)

    @classmethod
    def _get_all_by(cls, by, filters: List[Dict] = None) -> List[_Version]:
        """
        Returns all entities based on a criteria.
        """
        if not filters:
            filters = []
        if by:
            filters.append(by)
        return cls._repository._load_all(filters)

    @classmethod
    def _set_development_version(cls, version_number: str) -> str:
        cls._get_or_create(version_number, force=True)
        cls._repository._set_development_version(version_number)
        return version_number

    @classmethod
    def _get_development_version(cls) -> str:
        try:
            return cls._repository._get_development_version()
        except (FileNotFoundError, ModelNotFound):
            return cls._set_development_version(str(uuid.uuid4()))

    @classmethod
    def _set_experiment_version(cls, version_number: str, force: bool = False) -> str:
        if version_number == cls._get_development_version():
            raise SystemExit(
                f"Version number {version_number} is the development version. Please choose a different name"
                f" for this experiment."
            )

        if version_number in cls._get_production_versions():
            raise SystemExit(
                f"Version number {version_number} is already a production version. Please choose a different name"
                f" for this experiment."
            )

        try:
            cls._get_or_create(version_number, force)
        except ConflictedConfigurationError:
            raise SystemExit(
                f"Please add a new experiment version or run your application with --force-run option to"
                f" override the Config of experiment {version_number}."
            )
        cls._repository._set_latest_version(version_number)
        return version_number

    @classmethod
    def _get_latest_version(cls) -> str:
        try:
            return cls._repository._get_latest_version()
        except (FileNotFoundError, ModelNotFound):
            # If there is no version in the system yet, create a new version as development version
            # This set the default versioning behavior on Jupyter notebook to Development mode
            return cls._set_development_version(str(uuid.uuid4()))

    @classmethod
<<<<<<< HEAD
    def _set_production_version(cls, version_number: str, force: bool) -> str:
=======
    def _set_production_version(cls, version_number: str, force: bool = False) -> str:
        production_versions = cls._get_production_versions()

        # Check if all previous production versions are compatible with current Python Config
        for production_version in production_versions:
            if production_version == version_number:
                continue

            if version := cls._get(production_version):
                comparator_result = Config._comparator._find_conflict_config(
                    version.config, Config._applied_config, production_version
                )
                if comparator_result.get(_ComparatorResult.CONFLICTED_SECTION_KEY):
                    raise SystemExit("The application is stopped. Please check the error log for more information.")

            else:
                raise NonExistingVersion(production_version)

>>>>>>> 14c22e6a
        if version_number == cls._get_development_version():
            cls._set_development_version(str(uuid.uuid4()))

        try:
            cls._get_or_create(version_number, force)
        except ConflictedConfigurationError:
            raise SystemExit(
                f"Please add a new production version with a migration function or run your application with"
                f" --force-run option to override the Config of production version {version_number}."
            )
        cls._repository._set_production_version(version_number)
        return version_number

    @classmethod
    def _get_production_versions(cls) -> List[str]:
        try:
            return cls._repository._get_production_versions()
        except (FileNotFoundError, ModelNotFound):
            return []

    @classmethod
    def _delete_production_version(cls, version_number) -> str:
        return cls._repository._delete_production_version(version_number)

    @classmethod
    def _replace_version_number(cls, version_number: Optional[str]):
        if version_number is None:
            version_number = cls._replace_version_number(cls._DEFAULT_VERSION)

            production_versions = cls._get_production_versions()

            if version_number not in production_versions:
                return version_number
            return production_versions

        if version_number == cls.__LATEST_VERSION:
            return cls._get_latest_version()
        if version_number in cls.__DEVELOPMENT_VERSION:
            return cls._get_development_version()
        if version_number == cls.__PRODUCTION_VERSION:
            return cls._get_production_versions()
        if version_number in cls.__ALL_VERSION:
            return ""

        try:
            if version := cls._get(version_number):
                return version.id
        except InconsistentEnvVariableError:  # The version exist but the Config is alternated
            return version_number

        raise NonExistingVersion(version_number)

    @classmethod
    def _delete_entities_of_multiple_types(cls, _entity_ids):
        return NotImplementedError

    @classmethod
    def _manage_version(cls):
        from ..taipy import clean_all_entities_by_version

        if Config.core.mode == "development":
            current_version_number = cls._get_development_version()
            cls.__logger.info(f"Development mode: Clean all entities of version {current_version_number}")
            clean_all_entities_by_version(current_version_number)
            cls._set_development_version(current_version_number)

        elif Config.core.mode in ["experiment", "production"]:
            default_version_number = {
                "experiment": str(uuid.uuid4()),
                "production": cls._get_latest_version(),
            }
            version_setter = {
                "experiment": cls._set_experiment_version,
                "production": cls._set_production_version,
            }
            if Config.core.version_number:
                current_version_number = Config.core.version_number
            else:
                current_version_number = default_version_number[Config.core.mode]
            if Config.core.clean_entities:
                if clean_all_entities_by_version(current_version_number):
                    cls.__logger.info(f"Clean all entities of version {current_version_number}")
            version_setter[Config.core.mode](current_version_number, Config.core.force)
        else:
            raise SystemExit(f"Undefined execution mode: {Config.core.mode}.")<|MERGE_RESOLUTION|>--- conflicted
+++ resolved
@@ -14,11 +14,11 @@
 
 from taipy.config import Config
 from taipy.config._config_comparator._comparator_result import _ComparatorResult
+from taipy.config.checker.issue_collector import IssueCollector
 from taipy.config.exceptions.exceptions import InconsistentEnvVariableError
 from taipy.logger._taipy_logger import _TaipyLogger
 
 from .._manager._manager import _Manager
-from .._repository._v2._abstract_repository import _AbstractRepository
 from ..exceptions.exceptions import ConflictedConfigurationError, ModelNotFound, NonExistingVersion
 from ._version import _Version
 from ._version_fs_repository_v2 import _VersionFSRepository
@@ -58,12 +58,8 @@
                     _TaipyLogger._get_logger().warning(f"Overriding version {id} ...")
                     version.config = Config._applied_config
                 else:
-<<<<<<< HEAD
                     raise ConflictedConfigurationError()
 
-=======
-                    raise SystemExit("The application is stopped. Please check the error log for more information.")
->>>>>>> 14c22e6a
         else:
             version = _Version(id=id, config=Config._applied_config)
 
@@ -139,28 +135,7 @@
             return cls._set_development_version(str(uuid.uuid4()))
 
     @classmethod
-<<<<<<< HEAD
-    def _set_production_version(cls, version_number: str, force: bool) -> str:
-=======
     def _set_production_version(cls, version_number: str, force: bool = False) -> str:
-        production_versions = cls._get_production_versions()
-
-        # Check if all previous production versions are compatible with current Python Config
-        for production_version in production_versions:
-            if production_version == version_number:
-                continue
-
-            if version := cls._get(production_version):
-                comparator_result = Config._comparator._find_conflict_config(
-                    version.config, Config._applied_config, production_version
-                )
-                if comparator_result.get(_ComparatorResult.CONFLICTED_SECTION_KEY):
-                    raise SystemExit("The application is stopped. Please check the error log for more information.")
-
-            else:
-                raise NonExistingVersion(production_version)
-
->>>>>>> 14c22e6a
         if version_number == cls._get_development_version():
             cls._set_development_version(str(uuid.uuid4()))
 
@@ -212,10 +187,6 @@
             return version_number
 
         raise NonExistingVersion(version_number)
-
-    @classmethod
-    def _delete_entities_of_multiple_types(cls, _entity_ids):
-        return NotImplementedError
 
     @classmethod
     def _manage_version(cls):
@@ -244,5 +215,25 @@
                 if clean_all_entities_by_version(current_version_number):
                     cls.__logger.info(f"Clean all entities of version {current_version_number}")
             version_setter[Config.core.mode](current_version_number, Config.core.force)
+            if Config.core.mode == "production":
+                cls.__check_production_migration_config()
         else:
-            raise SystemExit(f"Undefined execution mode: {Config.core.mode}.")+            raise SystemExit(f"Undefined execution mode: {Config.core.mode}.")
+
+    @classmethod
+    def __check_production_migration_config(self):
+        from ..config.checkers._migration_config_checker import _MigrationConfigChecker
+
+        collector = _MigrationConfigChecker(Config._applied_config, IssueCollector())._check()
+        for issue in collector._warnings:
+            self.__logger.warning(str(issue))
+        for issue in collector._infos:
+            self.__logger.info(str(issue))
+        for issue in collector._errors:
+            self.__logger.error(str(issue))
+        if len(collector._errors) != 0:
+            raise SystemExit("Configuration errors found. Please check the error log for more information.")
+
+    @classmethod
+    def _delete_entities_of_multiple_types(cls, _entity_ids):
+        return NotImplementedError