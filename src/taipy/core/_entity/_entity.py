--- conflicted
+++ resolved
@@ -34,15 +34,4 @@
 
         while self._in_context_attributes_changed_collector:
             _publish_event(*self._in_context_attributes_changed_collector.pop(0))
-<<<<<<< HEAD
-
-    @classmethod
-    def _to_model(cls, entity):
-        raise NotImplementedError
-
-    @classmethod
-    def _from_model(cls, model):
-        raise NotImplementedError
-=======
-        _get_manager(self._MANAGER_NAME)._set(self)
->>>>>>> 8014f047
+        _get_manager(self._MANAGER_NAME)._set(self)