# Copyright 2023 Avaiga Private Limited
#
# Licensed under the Apache License, Version 2.0 (the "License"); you may not use this file except in compliance with
# the License. You may obtain a copy of the License at
#
#        http://www.apache.org/licenses/LICENSE-2.0
#
# Unless required by applicable law or agreed to in writing, software distributed under the License is distributed on
# an "AS IS" BASIS, WITHOUT WARRANTIES OR CONDITIONS OF ANY KIND, either express or implied. See the License for the
# specific language governing permissions and limitations under the License.

import functools

from ..notification import EventOperation, _publish_event


class _Reloader:
    """The _Reloader singleton class"""

    _instance = None

    _no_reload_context = False

    def __new__(class_, *args, **kwargs):
        if not isinstance(class_._instance, class_):
            class_._instance = object.__new__(class_, *args, **kwargs)
        return class_._instance

    def _reload(self, manager: str, obj):
        if self._no_reload_context:
            return obj
        
        entity = _get_manager(manager)._get(obj, obj)
        if hasattr(entity, "_properties"):
            entity._properties._entity_owner = obj
        return entity

<<<<<<< HEAD
def _reload(manager: str, obj):
    entity = _get_manager(manager)._get(obj, obj)
    if obj._is_in_context:
        if hasattr(entity, "_properties"):
            if obj._properties._previous_data:
                entity._properties._previous_data = obj._properties._previous_data
            entity._properties._entity_owner = obj

    return entity
=======
    def __enter__(self):
        self._no_reload_context = True
        return self

    def __exit__(self, exc_type, exc_value, exc_traceback):
        self._no_reload_context = False


def _self_reload(manager):
    def __reload(fct):
        @functools.wraps(fct)
        def _do_reload(self, *args, **kwargs):
            self = _Reloader()._reload(manager, self)
            return fct(self, *args, **kwargs)

        return _do_reload


    return __reload
>>>>>>> c9f52f53


def _self_setter(manager):
    def __set_entity(fct):
        @functools.wraps(fct)
        def _do_set_entity(self, *args, **kwargs):
            fct(self, *args, **kwargs)

            entity_manager = _get_manager(manager)
            to_publish_event_parameters = [
                entity_manager._EVENT_ENTITY_TYPE,
                self.id,
                EventOperation.UPDATE,
                fct.__name__,
            ]

            if not self._is_in_context:
                entity = entity_manager._get(self, self)
                fct(entity, *args, **kwargs)
                entity_manager._set(entity)
                _publish_event(*to_publish_event_parameters)
            else:
                self._in_context_attributes_changed_collector.append(to_publish_event_parameters)

        return _do_set_entity

    return __set_entity


@functools.lru_cache
def _get_manager(manager: str):
    from ..cycle._cycle_manager_factory import _CycleManagerFactory
    from ..data._data_manager_factory import _DataManagerFactory
    from ..job._job_manager_factory import _JobManagerFactory
    from ..pipeline._pipeline_manager_factory import _PipelineManagerFactory
    from ..scenario._scenario_manager_factory import _ScenarioManagerFactory
    from ..task._task_manager_factory import _TaskManagerFactory

    return {
        "scenario": _ScenarioManagerFactory._build_manager(),
        "pipeline": _PipelineManagerFactory._build_manager(),
        "data": _DataManagerFactory._build_manager(),
        "cycle": _CycleManagerFactory._build_manager(),
        "job": _JobManagerFactory._build_manager(),
        "task": _TaskManagerFactory._build_manager(),
    }[manager]<|MERGE_RESOLUTION|>--- conflicted
+++ resolved
@@ -29,23 +29,14 @@
     def _reload(self, manager: str, obj):
         if self._no_reload_context:
             return obj
-        
+
         entity = _get_manager(manager)._get(obj, obj)
-        if hasattr(entity, "_properties"):
+        if obj._is_in_context and hasattr(entity, "_properties"):
+            if obj._properties._previous_data:
+                entity._properties._previous_data = obj._properties._previous_data
             entity._properties._entity_owner = obj
         return entity
 
-<<<<<<< HEAD
-def _reload(manager: str, obj):
-    entity = _get_manager(manager)._get(obj, obj)
-    if obj._is_in_context:
-        if hasattr(entity, "_properties"):
-            if obj._properties._previous_data:
-                entity._properties._previous_data = obj._properties._previous_data
-            entity._properties._entity_owner = obj
-
-    return entity
-=======
     def __enter__(self):
         self._no_reload_context = True
         return self
@@ -63,9 +54,7 @@
 
         return _do_reload
 
-
     return __reload
->>>>>>> c9f52f53
 
 
 def _self_setter(manager):
