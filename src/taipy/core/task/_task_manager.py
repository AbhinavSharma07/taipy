# Copyright 2023 Avaiga Private Limited
#
# Licensed under the Apache License, Version 2.0 (the "License"); you may not use this file except in compliance with
# the License. You may obtain a copy of the License at
#
#        http://www.apache.org/licenses/LICENSE-2.0
#
# Unless required by applicable law or agreed to in writing, software distributed under the License is distributed on
# an "AS IS" BASIS, WITHOUT WARRANTIES OR CONDITIONS OF ANY KIND, either express or implied. See the License for the
# specific language governing permissions and limitations under the License.

from typing import Callable, List, Optional, Type, Union

from taipy.config.common.scope import Scope

from .._entity._entity_ids import _EntityIds
from .._manager._manager import _Manager
from .._orchestrator._abstract_orchestrator import _AbstractOrchestrator
from .._repository._v2._abstract_repository import _AbstractRepository
from .._version._version_mixin import _VersionMixin
from ..common.warn_if_inputs_not_ready import _warn_if_inputs_not_ready
from ..config.task_config import TaskConfig
from ..cycle.cycle_id import CycleId
from ..data._data_manager_factory import _DataManagerFactory
from ..exceptions.exceptions import NonExistingTask
<<<<<<< HEAD
=======
from ..job._job_manager_factory import _JobManagerFactory
from ..notification import EventEntityType, EventOperation, _publish_event
>>>>>>> 48714809
from ..pipeline.pipeline_id import PipelineId
from ..scenario.scenario_id import ScenarioId
from ..task.task import Task
from .task_id import TaskId


<<<<<<< HEAD
class _TaskManager(_Manager[Task], _VersionMixin):

    _ENTITY_NAME = Task.__name__
    _repository: _AbstractRepository
=======
class _TaskManager(_Manager[Task]):
    _repository = _TaskRepositoryFactory._build_repository()
    _ENTITY_NAME = Task.__name__
    _EVENT_ENTITY_TYPE = EventEntityType.TASK
>>>>>>> 48714809

    @classmethod
    def _orchestrator(cls) -> Type[_AbstractOrchestrator]:
        from .._orchestrator._orchestrator_factory import _OrchestratorFactory

        return _OrchestratorFactory._build_orchestrator()

    @classmethod
    def _set(cls, task: Task):
        cls.__save_data_nodes(task.input.values())
        cls.__save_data_nodes(task.output.values())
        super()._set(task)

    @classmethod
    def _bulk_get_or_create(
        cls,
        task_configs: List[TaskConfig],
        cycle_id: Optional[CycleId] = None,
        scenario_id: Optional[ScenarioId] = None,
        pipeline_id: Optional[PipelineId] = None,
    ) -> List[Task]:
        data_node_configs = set()
        for task_config in task_configs:
            data_node_configs.update(task_config.input_configs)
            data_node_configs.update(task_config.output_configs)

        data_nodes = _DataManagerFactory._build_manager()._bulk_get_or_create(
            data_node_configs, cycle_id, scenario_id, pipeline_id
        )

        tasks_configs_and_owner_id = []
        for task_config in task_configs:
            task_dn_configs = task_config.output_configs + task_config.input_configs
            task_config_data_nodes = [data_nodes[dn_config] for dn_config in task_dn_configs]
            scope = min(dn.scope for dn in task_config_data_nodes) if len(task_config_data_nodes) != 0 else Scope.GLOBAL
            owner_id: Union[Optional[PipelineId], Optional[ScenarioId], Optional[CycleId]]
            if scope == Scope.PIPELINE:
                owner_id = pipeline_id
            elif scope == Scope.SCENARIO:
                owner_id = scenario_id
            elif scope == Scope.CYCLE:
                owner_id = cycle_id
            else:
                owner_id = None

            tasks_configs_and_owner_id.append((task_config, owner_id))

        tasks_by_config = cls._repository._get_by_configs_and_owner_ids(tasks_configs_and_owner_id)

        tasks = []
        for task_config, owner_id in tasks_configs_and_owner_id:
            if task := tasks_by_config.get((task_config, owner_id)):
                tasks.append(task)
            else:
                version = cls._get_latest_version()
                inputs = [data_nodes[input_config] for input_config in task_config.input_configs]
                outputs = [data_nodes[output_config] for output_config in task_config.output_configs]
                skippable = task_config.skippable
                task = Task(
                    str(task_config.id),
                    dict(**task_config._properties),
                    task_config.function,
                    inputs,
                    outputs,
                    owner_id=owner_id,
                    parent_ids=set(),
                    version=version,
                    skippable=skippable,
                )
                for dn in set(inputs + outputs):
                    dn._parent_ids.update([task.id])
                cls._set(task)
                _publish_event(cls._EVENT_ENTITY_TYPE, task.id, EventOperation.CREATION, None)
                tasks.append(task)
        return tasks

    @classmethod
    def _get_all(cls, version_number: Optional[str] = "all") -> List[Task]:
        """
        Returns all entities.
        """
        filters = cls._build_filters_with_version(version_number)
        return cls._repository._load_all(filters)

    @classmethod
    def __save_data_nodes(cls, data_nodes):
        data_manager = _DataManagerFactory._build_manager()
        for i in data_nodes:
            data_manager._set(i)

    @classmethod
    def _hard_delete(cls, task_id: TaskId):
        task = cls._get(task_id)
        entity_ids_to_delete = cls._get_children_entity_ids(task)
        entity_ids_to_delete.task_ids.add(task.id)
        cls._delete_entities_of_multiple_types(entity_ids_to_delete)

    @classmethod
    def _get_children_entity_ids(cls, task: Task):
        entity_ids = _EntityIds()

        from ..job._job_manager_factory import _JobManagerFactory

        jobs = _JobManagerFactory._build_manager()._get_all()

        for job in jobs:
            if job.task.id == task.id:
                entity_ids.job_ids.add(job.id)
        return entity_ids

    @classmethod
    def _submit(
        cls,
        task: Union[TaskId, Task],
        callbacks: Optional[List[Callable]] = None,
        force: bool = False,
        wait: bool = False,
        timeout: Optional[Union[float, int]] = None,
        check_inputs_are_ready: bool = True,
    ):
        task_id = task.id if isinstance(task, Task) else task
        task = cls._get(task_id)
        if task is None:
            raise NonExistingTask(task_id)
        if check_inputs_are_ready:
            _warn_if_inputs_not_ready(task.input.values())
        job = cls._orchestrator().submit_task(task, callbacks=callbacks, force=force, wait=wait, timeout=timeout)
        _publish_event(cls._EVENT_ENTITY_TYPE, task.id, EventOperation.SUBMISSION, None)
        return job<|MERGE_RESOLUTION|>--- conflicted
+++ resolved
@@ -23,28 +23,18 @@
 from ..cycle.cycle_id import CycleId
 from ..data._data_manager_factory import _DataManagerFactory
 from ..exceptions.exceptions import NonExistingTask
-<<<<<<< HEAD
-=======
-from ..job._job_manager_factory import _JobManagerFactory
 from ..notification import EventEntityType, EventOperation, _publish_event
->>>>>>> 48714809
 from ..pipeline.pipeline_id import PipelineId
 from ..scenario.scenario_id import ScenarioId
 from ..task.task import Task
 from .task_id import TaskId
 
 
-<<<<<<< HEAD
 class _TaskManager(_Manager[Task], _VersionMixin):
 
     _ENTITY_NAME = Task.__name__
     _repository: _AbstractRepository
-=======
-class _TaskManager(_Manager[Task]):
-    _repository = _TaskRepositoryFactory._build_repository()
-    _ENTITY_NAME = Task.__name__
     _EVENT_ENTITY_TYPE = EventEntityType.TASK
->>>>>>> 48714809
 
     @classmethod
     def _orchestrator(cls) -> Type[_AbstractOrchestrator]:
@@ -92,7 +82,7 @@
 
             tasks_configs_and_owner_id.append((task_config, owner_id))
 
-        tasks_by_config = cls._repository._get_by_configs_and_owner_ids(tasks_configs_and_owner_id)
+        tasks_by_config = cls._repository._get_by_configs_and_owner_ids(tasks_configs_and_owner_id)  # type: ignore
 
         tasks = []
         for task_config, owner_id in tasks_configs_and_owner_id:
