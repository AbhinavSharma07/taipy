--- conflicted
+++ resolved
@@ -76,9 +76,8 @@
             else:
                 inputs = [data_nodes[input_config] for input_config in task_config.input_configs]
                 outputs = [data_nodes[output_config] for output_config in task_config.output_configs]
-<<<<<<< HEAD
                 task = Task(
-                    task_config.id,  # type: ignore
+                    str(task_config.id),  # type: ignore
                     task_config.function,
                     inputs,
                     outputs,
@@ -89,12 +88,6 @@
                     dn.parent_ids.update([task.id])
             cls._set(task)
             tasks.append(task)
-=======
-                task = Task(str(task_config.id), task_config.function, inputs, outputs, parent_id=parent_id)
-                cls._set(task)
-                tasks.append(task)
-
->>>>>>> be92e782
         return tasks
 
     @classmethod
