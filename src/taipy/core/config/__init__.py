--- conflicted
+++ resolved
@@ -81,12 +81,7 @@
     ScenarioConfig.default_config(),
     [
         ("configure_scenario", ScenarioConfig._configure),
-<<<<<<< HEAD
-        ("configure_default_scenario", ScenarioConfig._configure_default),
-=======
         ("set_default_scenario_configuration", ScenarioConfig._set_default_configuration),
-        ("configure_scenario_from_tasks", ScenarioConfig._configure_from_tasks),
->>>>>>> b81799bc
     ],
 )
 _inject_section(
