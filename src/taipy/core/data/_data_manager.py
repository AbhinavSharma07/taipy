# Copyright 2023 Avaiga Private Limited
#
# Licensed under the Apache License, Version 2.0 (the "License"); you may not use this file except in compliance with
# the License. You may obtain a copy of the License at
#
#        http://www.apache.org/licenses/LICENSE-2.0
#
# Unless required by applicable law or agreed to in writing, software distributed under the License is distributed on
# an "AS IS" BASIS, WITHOUT WARRANTIES OR CONDITIONS OF ANY KIND, either express or implied. See the License for the
# specific language governing permissions and limitations under the License.

import os
from typing import Dict, Iterable, List, Optional, Set, Union

from taipy.config._config import _Config
from taipy.config.common.scope import Scope
from taipy.config.config import Config

from .._backup._backup import _append_to_backup_file, _remove_from_backup_file
from .._manager._manager import _Manager
from .._version._version_mixin import _VersionMixin
from ..config.data_node_config import DataNodeConfig
from ..cycle.cycle_id import CycleId
from ..exceptions.exceptions import InvalidDataNodeType
from ..notification import EventEntityType, EventOperation, _publish_event
from ..pipeline.pipeline_id import PipelineId
from ..scenario.scenario_id import ScenarioId
from ._data_fs_repository_v2 import _DataFSRepository
from .abstract_file import _AbstractFileDataNode
from .data_node import DataNode
from .data_node_id import DataNodeId
from .pickle import PickleDataNode


class _DataManager(_Manager[DataNode], _VersionMixin):

    __DATA_NODE_CLASS_MAP = DataNode._class_map()  # type: ignore
    _ENTITY_NAME = DataNode.__name__
    _EVENT_ENTITY_TYPE = EventEntityType.DATA_NODE
    _repository: _DataFSRepository

    @classmethod
    def _bulk_get_or_create(
        cls,
        data_node_configs: Set[DataNodeConfig],
        cycle_id: Optional[CycleId] = None,
        scenario_id: Optional[ScenarioId] = None,
    ) -> Dict[DataNodeConfig, DataNode]:
        dn_configs_and_owner_id = []
        for dn_config in data_node_configs:
            scope = dn_config.scope
            owner_id: Union[Optional[PipelineId], Optional[ScenarioId], Optional[CycleId]]
            if scope == Scope.SCENARIO:
                owner_id = scenario_id
            elif scope == Scope.CYCLE:
                owner_id = cycle_id
            else:
                owner_id = None
            dn_configs_and_owner_id.append((dn_config, owner_id))

        data_nodes = cls._repository._get_by_configs_and_owner_ids(
            dn_configs_and_owner_id, cls._build_filters_with_version(None)
        )

        return {
            dn_config: data_nodes.get((dn_config, owner_id)) or cls._create_and_set(dn_config, owner_id, None)
            for dn_config, owner_id in dn_configs_and_owner_id
        }

    @classmethod
    def _create_and_set(
        cls, data_node_config: DataNodeConfig, owner_id: Optional[str], parent_ids: Optional[Set[str]]
    ) -> DataNode:
        data_node = cls.__create(data_node_config, owner_id, parent_ids)
        cls._set(data_node)
        if isinstance(data_node, _AbstractFileDataNode):
            _append_to_backup_file(new_file_path=data_node._path)
        _publish_event(cls._EVENT_ENTITY_TYPE, data_node.id, EventOperation.CREATION, None)
        return data_node

    @classmethod
    def __create(
        cls, data_node_config: DataNodeConfig, owner_id: Optional[str], parent_ids: Optional[Set[str]]
    ) -> DataNode:
        try:
            version = cls._get_latest_version()
            props = data_node_config._properties.copy()
            validity_period = props.pop("validity_period", None)

            if data_node_config.storage_type:
                storage_type = data_node_config.storage_type
            else:
                storage_type = Config.sections[DataNodeConfig.name][_Config.DEFAULT_KEY].storage_type

            return cls.__DATA_NODE_CLASS_MAP[storage_type](
                config_id=data_node_config.id,
                scope=data_node_config.scope or DataNodeConfig._DEFAULT_SCOPE,
                owner_id=owner_id,
                parent_ids=parent_ids,
                version=version,
                validity_period=validity_period,
                properties=props,
            )
        except KeyError:
            raise InvalidDataNodeType(data_node_config.storage_type)

    @classmethod
    def _get_all(cls, version_number: Optional[str] = "all") -> List[DataNode]:
        """
        Returns all entities.
        """
        filters = cls._build_filters_with_version(version_number)
        return cls._repository._load_all(filters)

    @classmethod
    def _clean_pickle_file(cls, data_node: DataNode):
        if not isinstance(data_node, PickleDataNode):
            return
        if data_node.is_generated and os.path.exists(data_node.path):
            os.remove(data_node.path)

    @classmethod
    def _clean_pickle_files(cls, data_nodes: Iterable[DataNode]):
        for data_node in data_nodes:
            cls._clean_pickle_file(data_node)

    @classmethod
    def _remove_dn_file_path_in_backup_file(cls, data_node: DataNode):
        if isinstance(data_node, _AbstractFileDataNode):
            _remove_from_backup_file(to_remove_file_path=data_node.path)

    @classmethod
    def _remove_dn_file_paths_in_backup_file(cls, data_nodes: Iterable[DataNode]):
        for data_node in data_nodes:
            if isinstance(data_node, _AbstractFileDataNode):
                _remove_from_backup_file(to_remove_file_path=data_node.path)

    @classmethod
    def _delete(cls, data_node_id: DataNodeId):
        data_node = cls._get(data_node_id, None)
        if data_node:
            cls._clean_pickle_file(data_node)
            cls._remove_dn_file_path_in_backup_file(data_node)
        super()._delete(data_node_id)

    @classmethod
    def _delete_many(cls, data_node_ids: Iterable[DataNodeId]):
        data_nodes = []
        for data_node_id in data_node_ids:
            if data_node := cls._get(data_node_id):
                data_nodes.append(data_node)
        cls._clean_pickle_files(data_nodes)
        cls._remove_dn_file_paths_in_backup_file(data_nodes)
        super()._delete_many(data_node_ids)

    @classmethod
    def _delete_all(cls):
        data_nodes = cls._get_all()
        cls._clean_pickle_files(data_nodes)
        cls._remove_dn_file_paths_in_backup_file(data_nodes)
        super()._delete_all()

    @classmethod
    def _delete_by_version(cls, version_number: str):
        data_nodes = cls._get_all(version_number)
<<<<<<< HEAD
        cls._repository._delete_by(attribute="version", value=version_number)
        cls._clean_pickle_files(data_nodes)
        cls._remove_dn_file_paths_in_backup_file(data_nodes)
        _publish_event(cls._EVENT_ENTITY_TYPE, None, EventOperation.DELETION, None)

    @classmethod
    def _get_by_config_id(cls, config_id: str) -> List[DataNode]:
        """
        Get all datanodes by its config id.
        """
        return cls._repository._load_all([{"config_id": config_id}])
=======
        cls._clean_pickle_files(data_nodes)
        cls._remove_dn_file_paths_in_backup_file(data_nodes)
        cls._repository._delete_by(attribute="version", value=version_number, version_number="all")
        _publish_event(cls._EVENT_ENTITY_TYPE, None, EventOperation.DELETION, None)
>>>>>>> da2dcd90
<|MERGE_RESOLUTION|>--- conflicted
+++ resolved
@@ -163,10 +163,9 @@
     @classmethod
     def _delete_by_version(cls, version_number: str):
         data_nodes = cls._get_all(version_number)
-<<<<<<< HEAD
-        cls._repository._delete_by(attribute="version", value=version_number)
         cls._clean_pickle_files(data_nodes)
         cls._remove_dn_file_paths_in_backup_file(data_nodes)
+        cls._repository._delete_by(attribute="version", value=version_number)
         _publish_event(cls._EVENT_ENTITY_TYPE, None, EventOperation.DELETION, None)
 
     @classmethod
@@ -174,10 +173,4 @@
         """
         Get all datanodes by its config id.
         """
-        return cls._repository._load_all([{"config_id": config_id}])
-=======
-        cls._clean_pickle_files(data_nodes)
-        cls._remove_dn_file_paths_in_backup_file(data_nodes)
-        cls._repository._delete_by(attribute="version", value=version_number, version_number="all")
-        _publish_event(cls._EVENT_ENTITY_TYPE, None, EventOperation.DELETION, None)
->>>>>>> da2dcd90
+        return cls._repository._load_all([{"config_id": config_id}])