# Copyright 2023 Avaiga Private Limited
#
# Licensed under the Apache License, Version 2.0 (the "License"); you may not use this file except in compliance with
# the License. You may obtain a copy of the License at
#
#        http://www.apache.org/licenses/LICENSE-2.0
#
# Unless required by applicable law or agreed to in writing, software distributed under the License is distributed on
# an "AS IS" BASIS, WITHOUT WARRANTIES OR CONDITIONS OF ANY KIND, either express or implied. See the License for the
# specific language governing permissions and limitations under the License.

import os
import uuid
from abc import abstractmethod
from datetime import datetime, timedelta
from functools import reduce
from typing import Any, Dict, List, Optional, Set, Tuple, Union

import modin.pandas as modin_pd
import numpy as np
import pandas as pd

from taipy.config.common._validate_id import _validate_id
from taipy.config.common.scope import Scope
from taipy.logger._taipy_logger import _TaipyLogger

from .._entity._entity import _Entity
from .._entity._labeled import _Labeled
from .._entity._properties import _Properties
from .._entity._reload import _Reloader, _self_reload, _self_setter
from .._version._utils import _migrate_entity
from .._version._version_manager_factory import _VersionManagerFactory
from ..common._warnings import _warn_deprecated
from ..exceptions.exceptions import NoData
from ..job.job_id import JobId
from ._data_model import _DataNodeModel
from ._filter import _FilterDataNode
from .data_node_id import DataNodeId, Edit
from .operator import JoinOperator, Operator


class DataNode(_Entity, _Labeled):
    """Reference to a dataset.

    A Data Node is an abstract class that holds metadata related to the dataset it refers to.
    In particular, a data node holds the name, the scope, the owner identifier, the last
    edit date, and some additional properties of the data.<br/>
    A Data Node also contains information and methods needed to access the dataset. This
    information depends on the type of storage, and it is held by subclasses (such as
    SQL Data Node, CSV Data Node, ...).

    !!! note
        It is recommended not to instantiate subclasses of `DataNode` directly.

    Attributes:
        config_id (str): Identifier of the data node configuration. It must be a valid Python
            identifier.
        scope (Scope^): The scope of this data node.
        id (str): The unique identifier of this data node.
        name (str): A user-readable name of this data node.
        owner_id (str): The identifier of the owner (pipeline_id, scenario_id, cycle_id) or
            None.
        parent_ids (Optional[Set[str]]): The set of identifiers of the parent tasks.
        last_edit_date (datetime): The date and time of the last modification.
        edits (List[Edit^]): The list of Edits (an alias for dict) containing medata about each
            edition of that node.
        version (str): The string indicates the application version of the data node to
            instantiate. If not provided, the current version is used.
        validity_period (Optional[timedelta]): The duration implemented as a timedelta since the last edit date for
            which the data node can be considered up-to-date. Once the validity period has passed, the data node is
            considered stale and relevant tasks will run even if they are skippable (see the
            [Task management page](../core/entities/task-mgt.md) for more details).
            If _validity_period_ is set to `None`, the data node is always up-to-date.
        edit_in_progress (bool): True if the data node is locked for modification. False
            otherwise.
        kwargs: A dictionary of additional properties.
    """

    _ID_PREFIX = "DATANODE"
    __ID_SEPARATOR = "_"
    __logger = _TaipyLogger._get_logger()
    _REQUIRED_PROPERTIES: List[str] = []
    _MANAGER_NAME = "data"
    __PATH_KEY = "path"

    def __init__(
        self,
        config_id,
        scope: Scope = Scope(Scope.SCENARIO),
        id: Optional[DataNodeId] = None,
        name: Optional[str] = None,
        owner_id: Optional[str] = None,
        parent_ids: Optional[Set[str]] = None,
        last_edit_date: Optional[datetime] = None,
        edits: Optional[List[Edit]] = None,
        version: Optional[str] = None,
        validity_period: Optional[timedelta] = None,
        edit_in_progress: bool = False,
        **kwargs,
    ):
        self.config_id = _validate_id(config_id)
        self.id = id or DataNodeId(self.__ID_SEPARATOR.join([self._ID_PREFIX, self.config_id, str(uuid.uuid4())]))
        self.owner_id = owner_id
        self._parent_ids = parent_ids or set()
        self._scope = scope
        self._last_edit_date = last_edit_date
        self._name = name
        self._edit_in_progress = edit_in_progress
        self._version = version or _VersionManagerFactory._build_manager()._get_latest_version()
        self._validity_period = validity_period

        # Track edits
        self._edits = edits or list()

        self._properties = _Properties(self, **kwargs)

    @property
    def parent_id(self):
        """Deprecated. Use `owner_id` instead."""
        _warn_deprecated("parent_id", suggest="owner_id")
        return self.owner_id

    @parent_id.setter
    def parent_id(self, val):
        """Deprecated. Use `owner_id` instead."""
        _warn_deprecated("parent_id", suggest="owner_id")
        self.owner_id = val

    def get_parents(self):
        """Get all parents of this data node."""
        from ... import core as tp

        return tp.get_parents(self)

    @property  # type: ignore
    @_self_reload(_MANAGER_NAME)
    def parent_ids(self):
        """List of parent ids of this data node."""
        return self._parent_ids

    @property  # type: ignore
    @_self_reload(_MANAGER_NAME)
    def edits(self):
        """Get all `Edit^`s of this data node."""
        return self._edits

    def get_last_edit(self) -> Optional[Edit]:
        """Get last `Edit^` of this data node.

        Returns:
            None if there has been no `Edit^` on this data node.
        """
        if self._edits:
            return self._edits[-1]
        return None

    @property  # type: ignore
    @_self_reload(_MANAGER_NAME)
    def last_edit_date(self):
        last_modified_datetime = self.__get_last_modified_datetime()
        if last_modified_datetime and last_modified_datetime > self._last_edit_date:
            return last_modified_datetime
        else:
            return self._last_edit_date

    @last_edit_date.setter  # type: ignore
    @_self_setter(_MANAGER_NAME)
    def last_edit_date(self, val):
        self._last_edit_date = val

    @property
    def last_edition_date(self):
        """Deprecated. Use `last_edit_date` instead."""
        _warn_deprecated("last_edition_date", suggest="last_edit_date")
        return self.last_edit_date

    @last_edition_date.setter
    def last_edition_date(self, val):
        _warn_deprecated("last_edition_date", suggest="last_edit_date")
        self.last_edit_date = val

    @property  # type: ignore
    @_self_reload(_MANAGER_NAME)
    def scope(self):
        return self._scope

    @scope.setter  # type: ignore
    @_self_setter(_MANAGER_NAME)
    def scope(self, val):
        self._scope = val

    @property  # type: ignore
    @_self_reload(_MANAGER_NAME)
    def validity_period(self) -> Optional[timedelta]:
        return self._validity_period if self._validity_period else None

    @validity_period.setter  # type: ignore
    @_self_setter(_MANAGER_NAME)
    def validity_period(self, val):
        self._validity_period = val

    @property  # type: ignore
    @_self_reload(_MANAGER_NAME)
    def expiration_date(self) -> datetime:
        """Datetime instant of the expiration date of this data node."""
        last_edit_date = self.last_edit_date
        validity_period = self._validity_period

        if not last_edit_date:
            raise NoData(f"Data node {self.id} from config {self.config_id} has not been written yet.")

        return last_edit_date + validity_period if validity_period else last_edit_date

    @property  # type: ignore
    @_self_reload(_MANAGER_NAME)
    def name(self):
        return self._name

    @name.setter  # type: ignore
    @_self_setter(_MANAGER_NAME)
    def name(self, val):
        self._name = val

    @property
    def version(self):
        return self._version

    @version.setter
    def version(self, val):
        self._version = val

    @property
    def cacheable(self):
        """Deprecated. Use `skippable` attribute of a `Task^` instead."""
        _warn_deprecated("cacheable", suggest="the skippable feature")
        return self.properties.get("cacheable", False)

    @cacheable.setter
    def cacheable(self, val):
        _warn_deprecated("cacheable", suggest="the skippable feature")

    @property  # type: ignore
    @_self_reload(_MANAGER_NAME)
    def edit_in_progress(self):
        return self._edit_in_progress

    @edit_in_progress.setter  # type: ignore
    @_self_setter(_MANAGER_NAME)
    def edit_in_progress(self, val):
        self._edit_in_progress = val

    @property
    def edition_in_progress(self):
        """Deprecated. Use `edit_in_progress` instead."""
        _warn_deprecated("edition_in_progress", suggest="edit_in_progress")
        return self.edit_in_progress

    @edition_in_progress.setter
    def edition_in_progress(self, val):
        """Deprecated. Use `edit_in_progress` instead."""
        _warn_deprecated("edition_in_progress", suggest="edit_in_progress")
        self.edit_in_progress = val

    @property  # type: ignore
    @_self_reload(_MANAGER_NAME)
    def job_ids(self):
        """List of the jobs having edited this data node."""
        return [edit.get("job_id") for edit in self.edits if edit.get("job_id")]

    @property
    def properties(self):
        """Dictionary of custom properties."""
<<<<<<< HEAD
        r = _Reloader()._reload(self._MANAGER_NAME, self)
        self._properties = r._properties
=======
        self._properties = _reload(self._MANAGER_NAME, self)._properties
>>>>>>> 4e222a39
        return self._properties

    def __eq__(self, other):
        return self.id == other.id

    def __ne__(self, other):
        return not self == other

    def __hash__(self):
        return hash(self.id)

    def __getstate__(self):
        return vars(self)

    def __setstate__(self, state):
        vars(self).update(state)

    def __getattr__(self, attribute_name):
        protected_attribute_name = _validate_id(attribute_name)
        if protected_attribute_name in self._properties:
            return self._properties[protected_attribute_name]
        raise AttributeError(f"{attribute_name} is not an attribute of data node {self.id}")

    def __get_last_modified_datetime(self) -> Optional[datetime]:
        path = self._properties.get(self.__PATH_KEY, None)
        if path and os.path.isfile(path):
            return datetime.fromtimestamp(os.path.getmtime(path))

        last_modified_datetime = None
        if path and os.path.isdir(path):
            for filename in os.listdir(path):
                filepath = os.path.join(path, filename)
                if os.path.isfile(filepath):
                    file_mtime = datetime.fromtimestamp(os.path.getmtime(filepath))

                    if last_modified_datetime is None or file_mtime > last_modified_datetime:
                        last_modified_datetime = file_mtime

        return last_modified_datetime

    @classmethod
    @abstractmethod
    def storage_type(cls) -> str:
        return NotImplementedError  # type: ignore

    def read_or_raise(self) -> Any:
        """Read the data referenced by this data node.

        Returns:
            The data referenced by this data node.

        Raises:
            NoData^: If the data has not been written yet.
        """
        if not self.last_edit_date:
            raise NoData(f"Data node {self.id} from config {self.config_id} has not been written yet.")
        return self._read()

    def read(self) -> Any:
        """Read the data referenced by this data node.

        Returns:
            The data referenced by this data node. None if the data has not been written yet.
        """
        try:
            return self.read_or_raise()
        except NoData:
            self.__logger.warning(
                f"Data node {self.id} from config {self.config_id} is being read but has never been " f"written."
            )
            return None

    def write(self, data, job_id: Optional[JobId] = None, **kwargs: Dict[str, Any]):
        """Write some data to this data node.

        Parameters:
            data (Any): The data to write to this data node.
            job_id (JobId^): An optional identifier of the writer.
            **kwargs (dict[str, any]): Extra information to attach to the edit document
                corresponding to this write.
        """
        from ._data_manager_factory import _DataManagerFactory

        self._write(data)
        self._track_edit(job_id=job_id, **kwargs)
        self.unlock_edit()
        _DataManagerFactory._build_manager()._set(self)

    def _track_edit(self, **options):
        """Add Edit tracking information to this data node."""
        edit = {}
        for k, v in options.items():
            if v is not None:
                edit[k] = v
        if "timestamp" not in edit:
            edit["timestamp"] = datetime.now()
        self.last_edit_date = edit.get("timestamp")
        self._edits.append(edit)

    def lock_edit(self):
        """Lock the data node modification.

        Note:
            The data node can be unlocked with the method `(DataNode.)unlock_edit()^`.
        """
        self.edit_in_progress = True

    def lock_edition(self):
        """Deprecated. Use `lock_edit` instead."""
        _warn_deprecated("lock_edition", suggest="lock_edit")
        self.lock_edit()

    def unlock_edit(self, at: Optional[datetime] = None, job_id: Optional[JobId] = None):
        """Unlocks the data node modification.

        Parameters:
            at (Optional[datetime]): Deprecated.
            job_id (Optional[JobId^]): Deprecated.

        Note:
            The data node can be locked with the method `(DataNode.)lock_edit()^`.
        """
        self.edit_in_progress = False  # type: ignore

    def unlock_edition(self, at: Optional[datetime] = None, job_id: Optional[JobId] = None):
        """Deprecated. Use `(DataNode.)unlock_edit()^` instead."""
        _warn_deprecated("unlock_edition", suggest="unlock_edit")
        self.unlock_edit()

    def filter(self, operators: Union[List, Tuple], join_operator=JoinOperator.AND):
        """Read and filter the data referenced by this data node.

        The data is filtered by the provided list of 3-tuples (key, value, `Operator^`).

        If multiple filter operators are provided, filtered data will be joined based on the
        join operator (_AND_ or _OR_).

        Parameters:
            operators (Union[List[Tuple], Tuple]): TODO
            join_operator (JoinOperator^): The operator used to join the multiple filter
                3-tuples.
        """
        data = self._read()
        if len(operators) == 0:
            return data
        if not ((type(operators[0]) == list) or (type(operators[0]) == tuple)):
            if isinstance(data, (pd.DataFrame, modin_pd.DataFrame)):
                return DataNode.__filter_dataframe_per_key_value(data, operators[0], operators[1], operators[2])
            if isinstance(data, List):
                return DataNode.__filter_list_per_key_value(data, operators[0], operators[1], operators[2])
        else:
            if isinstance(data, (pd.DataFrame, modin_pd.DataFrame)):
                return DataNode.__filter_dataframe(data, operators, join_operator=join_operator)
            if isinstance(data, List):
                return DataNode.__filter_list(data, operators, join_operator=join_operator)
        return NotImplementedError

    @staticmethod
    def __filter_dataframe(
        df_data: Union[pd.DataFrame, modin_pd.DataFrame], operators: Union[List, Tuple], join_operator=JoinOperator.AND
    ):
        filtered_df_data = []
        if join_operator == JoinOperator.AND:
            how = "inner"
        elif join_operator == JoinOperator.OR:
            how = "outer"
        else:
            return NotImplementedError
        for key, value, operator in operators:
            filtered_df_data.append(DataNode.__filter_dataframe_per_key_value(df_data, key, value, operator))
        return DataNode.__dataframe_merge(filtered_df_data, how) if filtered_df_data else pd.DataFrame()

    @staticmethod
    def __filter_dataframe_per_key_value(
        df_data: Union[pd.DataFrame, modin_pd.DataFrame], key: str, value, operator: Operator
    ):
        df_by_col = df_data[key]
        if operator == Operator.EQUAL:
            df_by_col = df_by_col == value
        if operator == Operator.NOT_EQUAL:
            df_by_col = df_by_col != value
        if operator == Operator.LESS_THAN:
            df_by_col = df_by_col < value
        if operator == Operator.LESS_OR_EQUAL:
            df_by_col = df_by_col <= value
        if operator == Operator.GREATER_THAN:
            df_by_col = df_by_col > value
        if operator == Operator.GREATER_OR_EQUAL:
            df_by_col = df_by_col >= value
        return df_data[df_by_col]

    @staticmethod
    def __dataframe_merge(df_list: List, how="inner"):
        return reduce(lambda df1, df2: pd.merge(df1, df2, how=how), df_list)

    @staticmethod
    def __filter_list(list_data: List, operators: Union[List, Tuple], join_operator=JoinOperator.AND):
        filtered_list_data = []
        for key, value, operator in operators:
            filtered_list_data.append(DataNode.__filter_list_per_key_value(list_data, key, value, operator))
        if len(filtered_list_data) == 0:
            return filtered_list_data
        if join_operator == JoinOperator.AND:
            return DataNode.__list_intersect(filtered_list_data)
        elif join_operator == JoinOperator.OR:
            return list(set(np.concatenate(filtered_list_data)))
        else:
            return NotImplementedError

    @staticmethod
    def __filter_list_per_key_value(list_data: List, key: str, value, operator: Operator):
        filtered_list = []
        for row in list_data:
            row_value = getattr(row, key)
            if operator == Operator.EQUAL and row_value == value:
                filtered_list.append(row)
            if operator == Operator.NOT_EQUAL and row_value != value:
                filtered_list.append(row)
            if operator == Operator.LESS_THAN and row_value < value:
                filtered_list.append(row)
            if operator == Operator.LESS_OR_EQUAL and row_value <= value:
                filtered_list.append(row)
            if operator == Operator.GREATER_THAN and row_value > value:
                filtered_list.append(row)
            if operator == Operator.GREATER_OR_EQUAL and row_value >= value:
                filtered_list.append(row)
        return filtered_list

    @staticmethod
    def __list_intersect(list_data):
        return list(set(list_data.pop()).intersection(*map(set, list_data)))

    @abstractmethod
    def _read(self):
        raise NotImplementedError

    @abstractmethod
    def _write(self, data):
        raise NotImplementedError

    def __getitem__(self, items):
        return _FilterDataNode(self.id, self._read())[items]

    @property  # type: ignore
    @_self_reload(_MANAGER_NAME)
    def is_ready_for_reading(self) -> bool:
        """Indicate if this data node is ready for reading.

        Returns:
            False if the data is locked for modification or if the data has never been written.
                True otherwise.
        """
        if self._edit_in_progress:
            return False
        if not self._last_edit_date:
            # Never been written so it is not up-to-date
            return False
        return True

    @property  # type: ignore
    @_self_reload(_MANAGER_NAME)
    def is_up_to_date(self) -> bool:
        """Indicate if this data node is up-to-date.

        Returns:
            False if the data ever been written or the expiration date has passed.<br/>
            True otherwise.
        """
        if not self._last_edit_date:
            # Never been written so it is not up-to-date
            return False
        if not self._validity_period:
            # No validity period and has already been written, so it is up-to-date
            return True
        if datetime.now() > self.expiration_date:
            # expiration_date has been passed
            return False
        return True

    @staticmethod
    def _class_map():
        def all_subclasses(cls):
            subclasses = set(cls.__subclasses__())
            for s in cls.__subclasses__():
                subclasses.update(all_subclasses(s))
            return subclasses

        return {c.storage_type(): c for c in all_subclasses(DataNode) if c.storage_type() is not None}

    @classmethod
    @abstractmethod
    def _serialize_datanode_properties(cls, datanode_properties: dict) -> dict:
        raise NotImplementedError

    @classmethod
    @abstractmethod
    def _deserialize_datanode_model_properties(cls, datanode_model_properties: dict) -> dict:
        raise NotImplementedError

    @classmethod
    def _to_model(cls, entity) -> _DataNodeModel:

        properties = entity._serialize_datanode_properties(entity._properties.data.copy())

        return _DataNodeModel(
            entity.id,
            entity.config_id,
            entity._scope,
            entity.storage_type(),
            entity._name,
            entity.owner_id,
            list(entity._parent_ids),
            entity._last_edit_date.isoformat() if entity._last_edit_date else None,
            entity._edits,
            entity._version,
            entity._validity_period.days if entity._validity_period else None,
            entity._validity_period.seconds if entity._validity_period else None,
            entity._edit_in_progress,
            properties,
        )

    @classmethod
    def _from_model(cls, model: _DataNodeModel):

        __CLASS_MAP = cls._class_map()

        properties = model.data_node_properties.copy()
        model.data_node_properties = __CLASS_MAP[model.storage_type]._deserialize_datanode_model_properties(properties)

        validity_period = None
        if model.validity_seconds is not None and model.validity_days is not None:
            validity_period = timedelta(days=model.validity_days, seconds=model.validity_seconds)

        datanode = __CLASS_MAP[model.storage_type](
            config_id=model.config_id,
            scope=model.scope,
            id=model.id,
            name=model.name,
            owner_id=model.owner_id,
            parent_ids=set(model.parent_ids),
            last_edit_date=datetime.fromisoformat(model.last_edit_date) if model.last_edit_date else None,
            edits=model.edits,
            version=model.version,
            validity_period=validity_period,
            edit_in_progress=model.edit_in_progress,
            properties=model.data_node_properties,
        )
        return _migrate_entity(datanode)

    def get_label(self) -> str:
        """Returns the data node simple label prefixed by its owner label.

        Returns:
            The label of the data node as a string.
        """
        return self._get_label()

    def get_simple_label(self) -> str:
        """Returns the data node simple label.

        Returns:
            The simple label of the data node as a string.
        """
        return self._get_simple_label()<|MERGE_RESOLUTION|>--- conflicted
+++ resolved
@@ -270,12 +270,7 @@
     @property
     def properties(self):
         """Dictionary of custom properties."""
-<<<<<<< HEAD
-        r = _Reloader()._reload(self._MANAGER_NAME, self)
-        self._properties = r._properties
-=======
-        self._properties = _reload(self._MANAGER_NAME, self)._properties
->>>>>>> 4e222a39
+        self._properties = _Reloader()._reload(self._MANAGER_NAME, self)._properties
         return self._properties
 
     def __eq__(self, other):
