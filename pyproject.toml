[tool.ruff]
exclude = [
    ".git",
    "__pycache__",
    "setup.py",
    "build",
    "dist",
    "releases",
    ".venv",
    ".mypy_cache",
    ".pytest_cache",
    ".vscode",
    ".github",
]
line-length = 120
indent-width = 4

[tool.ruff.lint]
select = [
    "E",  # pycodestyle errors
    "F",  # pyflakes errors
    "W",  # pycodestyle warnings
    "C",  # mccabe complexity checker
    "B",  # bugbear best practices checker
    "T",  # mypy type errors
    "B", # flake8-bugbear best practices checker
    "I001", # isort import order
]
ignore = [      # TODO: to be removed
<<<<<<< HEAD
    "C401",  # Unnecessary generator (rewrite as a `set` comprehension)
=======
    "C405",  # Unnecessary list literal - rewrite as a literal
>>>>>>> 9bff1940
    "C408",  # Unnecessary dict call - rewrite as a literal
    "C409",  # Unnecessary list passed to tuple() - rewrite as a tuple literal
]

# Allow fix for all enabled rules (when `--fix`) is provided.
fixable = ["ALL"]
unfixable = []

[tool.ruff.lint.per-file-ignores]
"__init__.py" = ["F401", "F403"]  # unused import
"_init.py" = ["F401", "F403"]  # unused import
"taipy/config/stubs/pyi_header.py" = ["F401", "F403"]  # unused import
"taipy/templates/*" = ["F401", "F403", "T201"]  # unused import, `print` found

[tool.ruff.lint.mccabe]
max-complexity = 18

[tool.ruff.lint.pydocstyle]
convention = "google"

[tool.mypy]
ignore_missing_imports = true
implicit_optional = true
namespace_packages = false
exclude = "(taipy/templates/|generate_pyi.py|tools)"
follow_imports = "skip"

[tool.pyright]

[tool.codespell]
skip = '.git,*.pdf,*.svg,go.sum,package-lock.json,*.css'
check-hidden = true
ignore-regex = '^\s*"image/\S+": ".*|\b(inPort|anId|IST|Opps|Rouge|notifAction)\b'
# some unfortunate names for variables
ignore-words-list = 'ags,selt'<|MERGE_RESOLUTION|>--- conflicted
+++ resolved
@@ -27,11 +27,6 @@
     "I001", # isort import order
 ]
 ignore = [      # TODO: to be removed
-<<<<<<< HEAD
-    "C401",  # Unnecessary generator (rewrite as a `set` comprehension)
-=======
-    "C405",  # Unnecessary list literal - rewrite as a literal
->>>>>>> 9bff1940
     "C408",  # Unnecessary dict call - rewrite as a literal
     "C409",  # Unnecessary list passed to tuple() - rewrite as a tuple literal
 ]
