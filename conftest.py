import os
import shutil
from datetime import datetime

import pandas as pd
import pytest

from taipy.common.alias import ScenarioId
from taipy.scenario.scenario import Scenario
from taipy.scenario.scenario_model import ScenarioModel


@pytest.fixture(scope="function")
def csv_file(tmpdir_factory):
    csv = pd.DataFrame([{"a": 1, "b": 2, "c": 3}, {"a": 4, "b": 5, "c": 6}])
    fn = tmpdir_factory.mktemp("data").join("df.csv")
    csv.to_csv(str(fn), index=False)
    return fn


@pytest.fixture(scope="session")
def default_data_frame():
    return pd.DataFrame([{"a": 1, "b": 2, "c": 3}, {"a": 4, "b": 5, "c": 6}])


@pytest.fixture(autouse=True)
def cleanup_files():
    if os.path.exists(".data"):
        shutil.rmtree(".data")


<<<<<<< HEAD
@pytest.fixture(scope="function")
def current_datetime():
    return datetime.now()
=======
@pytest.fixture(scope="class")
def scenario():
    return Scenario("sc", [], {}, ScenarioId("sc_id"))


@pytest.fixture
def scenario_model(scope="class"):
    return ScenarioModel(ScenarioId("sc_id"), "sc", [], {})
>>>>>>> 66ddc307
<|MERGE_RESOLUTION|>--- conflicted
+++ resolved
@@ -29,11 +29,11 @@
         shutil.rmtree(".data")
 
 
-<<<<<<< HEAD
 @pytest.fixture(scope="function")
 def current_datetime():
     return datetime.now()
-=======
+
+
 @pytest.fixture(scope="class")
 def scenario():
     return Scenario("sc", [], {}, ScenarioId("sc_id"))
@@ -41,5 +41,4 @@
 
 @pytest.fixture
 def scenario_model(scope="class"):
-    return ScenarioModel(ScenarioId("sc_id"), "sc", [], {})
->>>>>>> 66ddc307
+    return ScenarioModel(ScenarioId("sc_id"), "sc", [], {})