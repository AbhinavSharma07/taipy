# Copyright 2022 Avaiga Private Limited
#
# Licensed under the Apache License, Version 2.0 (the "License"); you may not use this file except in compliance with
# the License. You may obtain a copy of the License at
#
#        http://www.apache.org/licenses/LICENSE-2.0
#
# Unless required by applicable law or agreed to in writing, software distributed under the License is distributed on
# an "AS IS" BASIS, WITHOUT WARRANTIES OR CONDITIONS OF ANY KIND, either express or implied. See the License for the
# specific language governing permissions and limitations under the License.

import os
import pathlib
from time import sleep

import pandas as pd

import src.taipy.core.taipy as tp
from src.taipy.core import Status
from src.taipy.core._scheduler._scheduler import _Scheduler
from taipy.config import Config, JobConfig
<<<<<<< HEAD

# ################################  USER FUNCTIONS  ##################################
=======
>>>>>>> b8a4caf7


def sum(a, b):
    a = a["number"]
    b = b["number"]
    return a + b


def subtract(a, b):
    a = a["number"]
    b = b["number"]
    return a - b


def mult(a, b):
    return a * b


def mult_by_2(a):
    return a


def divide(a, b):
    return a / b


def average(a):
    return [a.sum() / len(a)]


def add_constant(a):
    a = a["number"]
    return a + 10


def mult_constant(a):
    a = a["number"]
    return a * 10


def div_constant_with_sleep(a):
    sleep(1000)
    return a / 10


def sub_with_sleep(a, b):
    sleep(1000)
    return a - b["number"]


def return_a_number():
    return 10


<<<<<<< HEAD
def return_a_number_with_sleep():
    sleep(1000)
    return 10


# ################################  TEST METHODS    ##################################
=======
def test_skipped_jobs():
    Config.configure_job_executions(mode=JobConfig._DEVELOPMENT_MODE)
    _Scheduler._update_job_config()
    input_config = Config.configure_in_memory_data_node("input")
    intermediate_config = Config.configure_in_memory_data_node("intermediate", cacheable=True)
    output_config = Config.configure_in_memory_data_node("output", cacheable=True)
    task_config_1 = Config.configure_task("first", mult_by_2, input_config, intermediate_config)
    task_config_2 = Config.configure_task("second", mult_by_2, intermediate_config, output_config)
    pipeline_config = Config.configure_pipeline("pipeline", [task_config_1, task_config_2])

    pipeline = tp.create_pipeline(pipeline_config)
    pipeline.input.write(2)
    pipeline.submit()
    assert len(tp.get_jobs()) == 2
    for job in tp.get_jobs():
        assert job.status == Status.COMPLETED
    pipeline.submit()
    assert len(tp.get_jobs()) == 4
    skipped = []
    for job in tp.get_jobs():
        if job.status != Status.COMPLETED:
            assert job.status == Status.SKIPPED
            skipped.append(job)
    assert len(skipped) == 2
>>>>>>> b8a4caf7


def test_complex():
    # d1 --- t1
    # |
    # | --- t2 --- d5 --- |                   t10 --- d12
    #        |            |                   |
    #        |            |                   |
    #        d2           | --- t5 --- d7 --- t7 --- d9 --- t8 --- d10 --- t9 --- d11
    #                     |                   |             |
    # d3 --- |            |                   |             |
    # |      |            |     t6 --- d8 -------------------
    # |      t3 --- d6 ---|
    # |      |
    # |      |
    # t4     d4
    Config.configure_job_executions(mode=JobConfig._DEVELOPMENT_MODE)
    _Scheduler._update_job_config()

    csv_path_inp = os.path.join(pathlib.Path(__file__).parent.resolve(), "data_sample/example.csv")
    excel_path_inp = os.path.join(pathlib.Path(__file__).parent.resolve(), "data_sample/example.xlsx")

    csv_path_sum = os.path.join(pathlib.Path(__file__).parent.resolve(), "data_sample/sum.csv")
    excel_path_sum = os.path.join(pathlib.Path(__file__).parent.resolve(), "data_sample/sum.xlsx")

    excel_path_out = os.path.join(pathlib.Path(__file__).parent.resolve(), "data_sample/res.xlsx")
    csv_path_out = os.path.join(pathlib.Path(__file__).parent.resolve(), "data_sample/res.csv")

    inp_csv_dn_1 = Config.configure_csv_data_node("dn_csv_in_1", default_path=csv_path_inp)
    inp_csv_dn_2 = Config.configure_csv_data_node("dn_csv_in_2", default_path=csv_path_inp)

    inp_excel_dn_1 = Config.configure_excel_data_node("dn_excel_in_1", default_path=excel_path_inp, sheet_name="Sheet1")
    inp_excel_dn_2 = Config.configure_excel_data_node("dn_excel_in_2", default_path=excel_path_inp, sheet_name="Sheet1")

    placeholder = Config.configure_in_memory_data_node("dn_placeholder", 10)

    dn_csv_sum = Config.configure_csv_data_node("dn_sum_csv", default_path=csv_path_sum)
    dn_excel_sum = Config.configure_excel_data_node("dn_sum_excel", default_path=excel_path_sum, sheet_name="Sheet1")

    dn_subtract_csv_excel = Config.configure_pickle_data_node("dn_subtract_csv_excel")
    dn_mult = Config.configure_pickle_data_node("dn_mult")
    dn_div = Config.configure_pickle_data_node("dn_div")

    output_csv_dn = Config.configure_csv_data_node("csv_out", csv_path_out)
    output_excel_dn = Config.configure_excel_data_node("excel_out", excel_path_out)

    task_print_csv = Config.configure_task("task_print_csv", print, input=inp_csv_dn_1)
    task_print_excel = Config.configure_task("task_print_excel", print, input=inp_excel_dn_1)
    task_sum_csv = Config.configure_task("task_sum_csv", sum, input=[inp_csv_dn_2, inp_csv_dn_1], output=dn_csv_sum)
    task_sum_excel = Config.configure_task(
        "task_sum_excel", sum, input=[inp_excel_dn_2, inp_excel_dn_1], output=dn_excel_sum
    )

    task_subtract_csv_excel = Config.configure_task(
        "task_subtract_csv_excel", subtract, input=[dn_csv_sum, dn_excel_sum], output=dn_subtract_csv_excel
    )
    task_insert_placeholder = Config.configure_task("task_insert_placeholder", return_a_number, output=[placeholder])
    task_mult = Config.configure_task(
        "task_mult_by_placeholder", mult, input=[dn_subtract_csv_excel, placeholder], output=dn_mult
    )
    task_div = Config.configure_task("task_div_by_placeholder", divide, input=[dn_mult, placeholder], output=dn_div)
    task_avg_div = Config.configure_task("task_avg_div", average, input=dn_div, output=output_csv_dn)
    task_avg_mult = Config.configure_task("task_avg_mult", average, input=dn_mult, output=output_excel_dn)

    pipeline_sum_print_mul_print_avg_placeholder_mul = Config.configure_pipeline(
        "pipeline",
        [
            task_print_csv,
            task_print_excel,
            task_sum_csv,
            task_sum_excel,
            task_subtract_csv_excel,
            task_insert_placeholder,
            task_mult,
            task_div,
            task_avg_div,
            task_avg_mult,
        ],
    )

    scenario_config = Config.configure_scenario("scenario", [pipeline_sum_print_mul_print_avg_placeholder_mul])

    scenario = tp.create_scenario(scenario_config)

    tp.submit(scenario)

    csv_sum_res = pd.read_csv(csv_path_sum)
    excel_sum_res = pd.read_excel(excel_path_sum)
    csv_out = pd.read_csv(csv_path_out)
    excel_out = pd.read_excel(excel_path_out)
    assert csv_sum_res.to_numpy().flatten().tolist() == [i * 20 for i in range(1, 11)]
    assert excel_sum_res.to_numpy().flatten().tolist() == [i * 2 for i in range(1, 11)]
    assert average(csv_sum_res["number"] - excel_sum_res["number"]) == csv_out.to_numpy()[0]
    assert average((csv_sum_res["number"] - excel_sum_res["number"]) * 10) == excel_out.to_numpy()[0]

    for path in [csv_path_sum, excel_path_sum, csv_path_out, excel_path_out]:
        os.remove(path)<|MERGE_RESOLUTION|>--- conflicted
+++ resolved
@@ -19,11 +19,8 @@
 from src.taipy.core import Status
 from src.taipy.core._scheduler._scheduler import _Scheduler
 from taipy.config import Config, JobConfig
-<<<<<<< HEAD
 
 # ################################  USER FUNCTIONS  ##################################
-=======
->>>>>>> b8a4caf7
 
 
 def sum(a, b):
@@ -78,14 +75,14 @@
     return 10
 
 
-<<<<<<< HEAD
 def return_a_number_with_sleep():
     sleep(1000)
     return 10
 
 
 # ################################  TEST METHODS    ##################################
-=======
+
+
 def test_skipped_jobs():
     Config.configure_job_executions(mode=JobConfig._DEVELOPMENT_MODE)
     _Scheduler._update_job_config()
@@ -110,7 +107,6 @@
             assert job.status == Status.SKIPPED
             skipped.append(job)
     assert len(skipped) == 2
->>>>>>> b8a4caf7
 
 
 def test_complex():
