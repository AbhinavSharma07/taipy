from datetime import datetime, timedelta
from time import sleep

import pandas as pd
import pytest

from taipy.common.alias import DataSourceId, JobId
from taipy.data import DataSource, InMemoryDataSource, Scope
from taipy.data.operator import Operator
from taipy.exceptions.data_source import NoData


class FakeDataSource(DataSource):
    read_has_been_called = 0
    write_has_been_called = 0

    def __init__(self, config_name, **kwargs):
        super().__init__(config_name, **kwargs)

    def _read(self, query=None):
        self.read_has_been_called += 1

    def _write(self, data):
        self.write_has_been_called += 1


class FakeDataframeDataSource(DataSource):
<<<<<<< HEAD
    COLUMN_NAME = "col_1"
    data = pd.DataFrame({COLUMN_NAME: [i for i in range(3)]})

    def __init__(self, config_name, **kwargs):
        super().__init__(config_name, **kwargs)

    def _read(self, query=None):
        return self.data

    def _write(self, data):
        self.data = self.data.append({self.COLUMN_NAME: self.data.iloc[-1][self.COLUMN_NAME] + 1}, ignore_index=True)
=======
    COLUMN_NAME_1 = "a"
    COLUMN_NAME_2 = "b"

    def __init__(self, config_name, default_data_frame, **kwargs):
        super().__init__(config_name, **kwargs)
        self.data = default_data_frame

    def _read(self):
        return self.data


class FakeListDataSource(DataSource):
    class Row:
        def __init__(self, value):
            self.value = value

    def __init__(self, config_name, **kwargs):
        super().__init__(config_name, **kwargs)
        self.data = [self.Row(i) for i in range(10)]

    def _read(self):
        return self.data
>>>>>>> 7c85e422


class TestDataSource:
    def test_create_with_default_values(self):
        ds = DataSource("fOo BAr")
        assert ds.config_name == "foo_bar"
        assert ds.scope == Scope.PIPELINE
        assert ds.id is not None
        assert ds.name == ds.id
        assert ds.parent_id is None
        assert ds.last_edition_date is None
        assert ds.job_ids == []
        assert not ds.is_ready_for_reading
        assert len(ds.properties) == 0

    def test_create(self):
        a_date = datetime.now()
        ds = DataSource(
            "fOo BAr é@",
            Scope.SCENARIO,
            DataSourceId("an_id"),
            "a name",
            "a_scenario_id",
            a_date,
            [JobId("a_job_id")],
            edition_in_progress=False,
            prop="erty",
        )
        assert ds.config_name == "foo_bar_e-"
        assert ds.scope == Scope.SCENARIO
        assert ds.id == "an_id"
        assert ds.name == "a name"
        assert ds.parent_id == "a_scenario_id"
        assert ds.last_edition_date == a_date
        assert ds.job_ids == ["a_job_id"]
        assert ds.is_ready_for_reading
        assert len(ds.properties) == 1
        assert ds.properties["prop"] == "erty"

    def test_read_write(self):
        ds = FakeDataSource("fOo BAr")
        with pytest.raises(NoData):
            ds.read()
        assert ds.write_has_been_called == 0
        assert ds.read_has_been_called == 0
        assert not ds.is_ready_for_reading
        assert ds.last_edition_date is None
        assert ds.job_ids == []

        ds.write("Any data")
        assert ds.write_has_been_called == 1
        assert ds.read_has_been_called == 0
        assert ds.last_edition_date is not None
        first_edition = ds.last_edition_date
        assert ds.is_ready_for_reading
        assert ds.job_ids == []
        sleep(0.1)

        ds.write("Any other data", job_id := JobId("a_job_id"))
        assert ds.write_has_been_called == 2
        assert ds.read_has_been_called == 0
        second_edition = ds.last_edition_date
        assert first_edition < second_edition
        assert ds.is_ready_for_reading
        assert ds.job_ids == [job_id]

        ds.read()
        assert ds.write_has_been_called == 2
        assert ds.read_has_been_called == 1
        second_edition = ds.last_edition_date
        assert first_edition < second_edition
        assert ds.is_ready_for_reading
        assert ds.job_ids == [job_id]

    def test_ready_for_reading(self):
        ds = DataSource("fOo BAr")
        assert ds.last_edition_date is None
        assert not ds.is_ready_for_reading
        assert ds.job_ids == []

        ds.lock_edition()
        assert ds.last_edition_date is None
        assert not ds.is_ready_for_reading
        assert ds.job_ids == []

        ds.unlock_edition(a_date := datetime.now(), job_id := JobId("a_job_id"))
        assert ds.last_edition_date == a_date
        assert ds.is_ready_for_reading
        assert ds.job_ids == [job_id]

        ds.lock_edition()
        assert ds.last_edition_date == a_date
        assert not ds.is_ready_for_reading
        assert ds.job_ids == [job_id]

        ds.unlock_edition(b_date := datetime.now())
        assert ds.last_edition_date == b_date
        assert ds.is_ready_for_reading
        assert ds.job_ids == [job_id]

    def test_is_up_to_date_no_validity_period(self):
        # Test Never been writen
        ds = InMemoryDataSource("foo", Scope.PIPELINE, DataSourceId("id"), "name", "parent_id")
        assert ds.is_up_to_date is False

        # test has been writen
        ds.write("My data")
        assert ds.is_up_to_date is True

    def test_is_up_to_date_with_30_min_validity_period(self):
        # Test Never been writen
        ds = InMemoryDataSource("foo", Scope.PIPELINE, DataSourceId("id"), "name", "parent_id", validity_minutes=30)
        assert ds.is_up_to_date is False

        # Has been writen less than 30 minutes ago
        ds.write("My data")
        assert ds.is_up_to_date is True

        # Has been writen more than 30 minutes ago
        ds.last_edition_date = datetime.now() + timedelta(days=-1)
        assert ds.is_up_to_date is False

<<<<<<< HEAD
    def test_filter(self):
=======
    def test_filter(self, default_data_frame):
>>>>>>> 7c85e422
        ds = FakeDataSource("fake ds")
        ds.write("Any data")

        assert NotImplemented == ds.filter("any", 0, Operator.EQUAL)
<<<<<<< HEAD
        assert NotImplemented == ds.filter("any", 0, Operator.LESSER)
        assert NotImplemented == ds.filter("any", 0, Operator.GREATER)

        df_ds = FakeDataframeDataSource("fake dataframe ds")
        df_ds.write("Any data")

        assert len(df_ds.filter(df_ds.COLUMN_NAME, 1, Operator.EQUAL)) == 1
        assert len(df_ds.filter(df_ds.COLUMN_NAME, 1, Operator.GREATER)) == 2
        assert len(df_ds.filter(df_ds.COLUMN_NAME, 1, Operator.LESSER)) == 1
=======
        assert NotImplemented == ds.filter("any", 0, Operator.NOT_EQUAL)
        assert NotImplemented == ds.filter("any", 0, Operator.LESS_THAN)
        assert NotImplemented == ds.filter("any", 0, Operator.LESS_OR_EQUAL)
        assert NotImplemented == ds.filter("any", 0, Operator.GREATER_THAN)
        assert NotImplemented == ds.filter("any", 0, Operator.GREATER_OR_EQUAL)

        df_ds = FakeDataframeDataSource("fake dataframe ds", default_data_frame)

        COLUMN_NAME = "a"

        assert len(df_ds.filter(COLUMN_NAME, 1, Operator.EQUAL)) == len(
            default_data_frame[default_data_frame[COLUMN_NAME] == 1]
        )
        assert len(df_ds.filter(COLUMN_NAME, 1, Operator.NOT_EQUAL)) == len(
            default_data_frame[default_data_frame[COLUMN_NAME] != 1]
        )
        assert len(df_ds.filter(COLUMN_NAME, 1, Operator.LESS_THAN)) == len(
            default_data_frame[default_data_frame[COLUMN_NAME] < 1]
        )
        assert len(df_ds.filter(COLUMN_NAME, 1, Operator.LESS_OR_EQUAL)) == len(
            default_data_frame[default_data_frame[COLUMN_NAME] <= 1]
        )
        assert len(df_ds.filter(COLUMN_NAME, 1, Operator.GREATER_THAN)) == len(
            default_data_frame[default_data_frame[COLUMN_NAME] > 1]
        )
        assert len(df_ds.filter(COLUMN_NAME, 1, Operator.GREATER_OR_EQUAL)) == len(
            default_data_frame[default_data_frame[COLUMN_NAME] >= 1]
        )
        assert len(df_ds.filter(COLUMN_NAME, -1000, Operator.LESS_OR_EQUAL)) == 0
        assert len(df_ds.filter(COLUMN_NAME, 1000, Operator.GREATER_OR_EQUAL)) == 0

        list_ds = FakeListDataSource("fake list ds")

        KEY_NAME = "value"

        assert len(list_ds.filter(KEY_NAME, 4, Operator.EQUAL)) == 1
        assert len(list_ds.filter(KEY_NAME, 4, Operator.NOT_EQUAL)) == 9
        assert len(list_ds.filter(KEY_NAME, 4, Operator.LESS_THAN)) == 4
        assert len(list_ds.filter(KEY_NAME, 4, Operator.LESS_OR_EQUAL)) == 5
        assert len(list_ds.filter(KEY_NAME, 4, Operator.GREATER_THAN)) == 5
        assert len(list_ds.filter(KEY_NAME, 4, Operator.GREATER_OR_EQUAL)) == 6
        assert len(list_ds.filter(KEY_NAME, -1000, Operator.LESS_OR_EQUAL)) == 0
        assert len(list_ds.filter(KEY_NAME, 1000, Operator.GREATER_OR_EQUAL)) == 0
>>>>>>> 7c85e422
<|MERGE_RESOLUTION|>--- conflicted
+++ resolved
@@ -25,19 +25,6 @@
 
 
 class FakeDataframeDataSource(DataSource):
-<<<<<<< HEAD
-    COLUMN_NAME = "col_1"
-    data = pd.DataFrame({COLUMN_NAME: [i for i in range(3)]})
-
-    def __init__(self, config_name, **kwargs):
-        super().__init__(config_name, **kwargs)
-
-    def _read(self, query=None):
-        return self.data
-
-    def _write(self, data):
-        self.data = self.data.append({self.COLUMN_NAME: self.data.iloc[-1][self.COLUMN_NAME] + 1}, ignore_index=True)
-=======
     COLUMN_NAME_1 = "a"
     COLUMN_NAME_2 = "b"
 
@@ -60,7 +47,6 @@
 
     def _read(self):
         return self.data
->>>>>>> 7c85e422
 
 
 class TestDataSource:
@@ -183,26 +169,11 @@
         ds.last_edition_date = datetime.now() + timedelta(days=-1)
         assert ds.is_up_to_date is False
 
-<<<<<<< HEAD
-    def test_filter(self):
-=======
     def test_filter(self, default_data_frame):
->>>>>>> 7c85e422
         ds = FakeDataSource("fake ds")
         ds.write("Any data")
 
         assert NotImplemented == ds.filter("any", 0, Operator.EQUAL)
-<<<<<<< HEAD
-        assert NotImplemented == ds.filter("any", 0, Operator.LESSER)
-        assert NotImplemented == ds.filter("any", 0, Operator.GREATER)
-
-        df_ds = FakeDataframeDataSource("fake dataframe ds")
-        df_ds.write("Any data")
-
-        assert len(df_ds.filter(df_ds.COLUMN_NAME, 1, Operator.EQUAL)) == 1
-        assert len(df_ds.filter(df_ds.COLUMN_NAME, 1, Operator.GREATER)) == 2
-        assert len(df_ds.filter(df_ds.COLUMN_NAME, 1, Operator.LESSER)) == 1
-=======
         assert NotImplemented == ds.filter("any", 0, Operator.NOT_EQUAL)
         assert NotImplemented == ds.filter("any", 0, Operator.LESS_THAN)
         assert NotImplemented == ds.filter("any", 0, Operator.LESS_OR_EQUAL)
@@ -245,5 +216,4 @@
         assert len(list_ds.filter(KEY_NAME, 4, Operator.GREATER_THAN)) == 5
         assert len(list_ds.filter(KEY_NAME, 4, Operator.GREATER_OR_EQUAL)) == 6
         assert len(list_ds.filter(KEY_NAME, -1000, Operator.LESS_OR_EQUAL)) == 0
-        assert len(list_ds.filter(KEY_NAME, 1000, Operator.GREATER_OR_EQUAL)) == 0
->>>>>>> 7c85e422
+        assert len(list_ds.filter(KEY_NAME, 1000, Operator.GREATER_OR_EQUAL)) == 0