--- conflicted
+++ resolved
@@ -235,25 +235,14 @@
             assert job_1.is_running()  # so it is still running
             assert not DataManager.get(task_1.bar.id).is_ready_for_reading  # And bar still not ready
             assert job_2.is_blocked()  # the job_2 remains blocked
-<<<<<<< HEAD
-        assert_true_after_10_second_max(job_1.is_completed)  # job1 unlocked and can complete
+        assert_true_after_20_second_max(job_1.is_completed)  # job1 unlocked and can complete
         assert DataManager.get(task_1.bar.id).is_ready_for_reading  # bar becomes ready
         assert DataManager.get(task_1.bar.id).read() == 2  # the data is computed and written
         assert job_2.is_running()  # And job 2 can run
         assert len(scheduler.blocked_jobs) == 0
-    assert_true_after_10_second_max(job_2.is_completed)  # job 2 unlocked so it can complete
+    assert_true_after_20_second_max(job_2.is_completed)  # job 2 unlocked so it can complete
     assert DataManager.get(task_2.baz.id).is_ready_for_reading  # baz becomes ready
     assert DataManager.get(task_2.baz.id).read() == 6  # the data is computed and written
-=======
-        assert_true_after_20_second_max(job_1.is_completed)  # job1 unlocked and can complete
-        assert data_manager.get(task_1.bar.id).is_ready_for_reading  # bar becomes ready
-        assert data_manager.get(task_1.bar.id).read() == 2  # the data is computed and written
-        assert job_2.is_running()  # And job 2 can run
-        assert len(scheduler.blocked_jobs) == 0
-    assert_true_after_20_second_max(job_2.is_completed)  # job 2 unlocked so it can complete
-    assert data_manager.get(task_2.baz.id).is_ready_for_reading  # baz becomes ready
-    assert data_manager.get(task_2.baz.id).read() == 6  # the data is computed and written
->>>>>>> 7c9cf6b3
 
 
 class MyScheduler(Scheduler):
