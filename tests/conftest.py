--- conflicted
+++ resolved
@@ -409,7 +409,6 @@
             ("configure_scenario_from_tasks", ScenarioConfig._configure_from_tasks),
         ],
     )
-<<<<<<< HEAD
     _inject_section(
         MigrationConfig,
         "migration_functions",
@@ -417,9 +416,7 @@
         [("add_migration_function", MigrationConfig._add_migration_function)],
         True,
     )
-=======
     _Checker.add_checker(_ConfigIdChecker)
->>>>>>> 14c22e6a
     _Checker.add_checker(_JobConfigChecker)
     _Checker.add_checker(_DataNodeConfigChecker)
     _Checker.add_checker(_TaskConfigChecker)
