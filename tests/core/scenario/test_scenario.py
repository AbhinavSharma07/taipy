--- conflicted
+++ resolved
@@ -133,19 +133,10 @@
     assert scenario_1.cycle == cycle
     assert scenario_2.cycle == cycle
 
-<<<<<<< HEAD
-    assert not scenario_1.is_official
-    scenario_1._official_scenario = True
     assert not scenario_1.is_official
     scenario_1.is_official = True
     assert scenario_1.is_official
     assert scenario_2.is_official
-=======
-    assert not scenario_1.is_master
-    scenario_1.is_master = True
-    assert scenario_1.is_master
-    assert scenario_2.is_master
->>>>>>> 25ac8534
 
     assert len(scenario_1.subscribers) == 0
     scenario_1.subscribers = set([print])
