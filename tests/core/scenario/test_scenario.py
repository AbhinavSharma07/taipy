# Copyright 2023 Avaiga Private Limited
#
# Licensed under the Apache License, Version 2.0 (the "License"); you may not use this file except in compliance with
# the License. You may obtain a copy of the License at
#
#        http://www.apache.org/licenses/LICENSE-2.0
#
# Unless required by applicable law or agreed to in writing, software distributed under the License is distributed on
# an "AS IS" BASIS, WITHOUT WARRANTIES OR CONDITIONS OF ANY KIND, either express or implied. See the License for the
# specific language governing permissions and limitations under the License.

from datetime import datetime, timedelta
from unittest import mock

import pytest

from src.taipy.core.common._utils import _Subscriber
from src.taipy.core.cycle._cycle_manager_factory import _CycleManagerFactory
from src.taipy.core.cycle.cycle import Cycle, CycleId
from src.taipy.core.data._data_manager_factory import _DataManagerFactory
<<<<<<< HEAD
from src.taipy.core.data.in_memory import DataNode, InMemoryDataNode
from src.taipy.core.pipeline._pipeline_manager_factory import _PipelineManagerFactory
=======
from src.taipy.core.data.pickle import PickleDataNode
from src.taipy.core.pipeline._pipeline_manager import _PipelineManager
>>>>>>> 4d5eccd7
from src.taipy.core.pipeline.pipeline import Pipeline
from src.taipy.core.pipeline.pipeline_id import PipelineId
from src.taipy.core.scenario._scenario_manager_factory import _ScenarioManagerFactory
from src.taipy.core.scenario.scenario import Scenario
from src.taipy.core.scenario.scenario_id import ScenarioId
from src.taipy.core.task._task_manager_factory import _TaskManagerFactory
from src.taipy.core.task.task import Task
from src.taipy.core.task.task_id import TaskId
from taipy.config import Frequency
from taipy.config.common.scope import Scope
from taipy.config.exceptions.exceptions import InvalidConfigurationId


def test_create_scenario(cycle, current_datetime):
    scenario_1 = Scenario("foo", set(), {"key": "value"}, is_primary=True, cycle=cycle)
    assert scenario_1.id is not None
    assert scenario_1.config_id == "foo"
    assert scenario_1.tasks == {}
    assert scenario_1.additional_data_nodes == {}
    assert scenario_1.data_nodes == {}
    assert scenario_1.pipelines == {}
    assert scenario_1.properties == {"key": "value"}
    assert scenario_1.key == "value"
    assert scenario_1.creation_date is not None
    assert scenario_1.is_primary
    assert scenario_1.cycle == cycle
    assert scenario_1.tags == set()
    assert scenario_1.get_simple_label() == scenario_1.config_id
    with mock.patch("src.taipy.core.get") as get_mck:

        class MockOwner:
            label = "owner_label"

            def get_label(self):
                return self.label

        get_mck.return_value = MockOwner()
        assert scenario_1.get_label() == "owner_label > " + scenario_1.config_id

    scenario_2 = Scenario("bar", set(), {}, set(), ScenarioId("baz"), creation_date=current_datetime)
    assert scenario_2.id == "baz"
    assert scenario_2.config_id == "bar"
    assert scenario_2.tasks == {}
    assert scenario_2.additional_data_nodes == {}
    assert scenario_2.data_nodes == {}
    assert scenario_2.pipelines == {}
    assert scenario_2.properties == {}
    assert scenario_2.creation_date == current_datetime
    assert not scenario_2.is_primary
    assert scenario_2.cycle is None
    assert scenario_2.tags == set()
    assert scenario_2.get_simple_label() == scenario_2.config_id
    assert scenario_2.get_label() == scenario_2.config_id

    dn_1 = DataNode("xyz")
    dn_2 = DataNode("abc")
    task = Task("qux", {}, print, [dn_1])
    pipeline = Pipeline("acb", {}, [task])

    scenario_3 = Scenario("quux", set([task]), {}, set([dn_2]), pipelines=[pipeline])
    assert scenario_3.id is not None
    assert scenario_3.config_id == "quux"
    assert len(scenario_3.tasks) == 1
    assert len(scenario_3.additional_data_nodes) == 1
    assert len(scenario_3.data_nodes) == 2
    assert len(scenario_3.pipelines) == 1
    assert scenario_3.qux == task
    assert scenario_3.xyz == dn_1
    assert scenario_3.abc == dn_2
    assert scenario_3.acb == pipeline
    assert scenario_3.properties == {}
    assert scenario_3.tags == set()

    with pytest.raises(InvalidConfigurationId):
        Scenario("foo bar", [], {})

<<<<<<< HEAD
    input_1 = InMemoryDataNode("input_1", Scope.SCENARIO)
    input_2 = InMemoryDataNode("input_2", Scope.SCENARIO)
    output_1 = InMemoryDataNode("output_1", Scope.SCENARIO)
    output_2 = InMemoryDataNode("output_2", Scope.SCENARIO)
    additional_dn_1 = InMemoryDataNode("additional_1", Scope.SCENARIO)
    additional_dn_2 = InMemoryDataNode("additional_2", Scope.SCENARIO)
=======
    input_1 = PickleDataNode("input_1", Scope.SCENARIO)
    input_2 = PickleDataNode("input_2", Scope.SCENARIO)
    output_1 = PickleDataNode("output_1", Scope.SCENARIO)
    output_2 = PickleDataNode("output_2", Scope.SCENARIO)
>>>>>>> 4d5eccd7
    task_1 = Task("task_1", {}, print, [input_1], [output_1], TaskId("task_id_1"))
    task_2 = Task("task_2", {}, print, [input_2], [output_2], TaskId("task_id_2"))
    pipeline_1 = Pipeline("pipeline_1", {}, [task_1], "pipeline_id_1")
    pipeline_2 = Pipeline("pipeline_2", {}, [task_1, task_2], "pipeline_id_2")

    data_manager = _DataManagerFactory._build_manager()
    task_manager = _TaskManagerFactory._build_manager()
    pipeline_manager = _PipelineManagerFactory._build_manager()

    data_manager._set(input_1)
    data_manager._set(output_1)
    data_manager._set(input_2)
    data_manager._set(output_2)
    data_manager._set(additional_dn_1)
    data_manager._set(additional_dn_2)
    task_manager._set(task_1)
    task_manager._set(task_2)
    pipeline_manager._set(pipeline_1)
    pipeline_manager._set(pipeline_2)

    scenario_4 = Scenario("scenario_4", set([task_1]), {}, pipelines=[pipeline_1, pipeline_2])
    assert scenario_4.id is not None
    assert scenario_4.config_id == "scenario_4"
    assert len(scenario_4.tasks) == 1
    assert len(scenario_4.additional_data_nodes) == 0
    assert len(scenario_4.data_nodes) == 2
    assert scenario_4.tasks.keys() == {task_1.config_id}
    assert scenario_4.additional_data_nodes == {}
    assert scenario_4.data_nodes == {
        input_1.config_id: input_1,
        output_1.config_id: output_1,
    }
    assert scenario_4.pipelines == {pipeline_1.config_id: pipeline_1, pipeline_2.config_id: pipeline_2}

    scenario_5 = Scenario("scenario_5", set([task_1, task_2]), {})
    scenario_5.add_pipelines([pipeline_1, pipeline_2])
    assert scenario_5.id is not None
    assert scenario_5.config_id == "scenario_5"
    assert len(scenario_5.tasks) == 2
    assert len(scenario_5.additional_data_nodes) == 0
    assert len(scenario_5.data_nodes) == 4
    assert scenario_5.tasks.keys() == {task_1.config_id, task_2.config_id}
    assert scenario_5.additional_data_nodes == {}
    assert scenario_5.data_nodes == {
        input_1.config_id: input_1,
        output_1.config_id: output_1,
        input_2.config_id: input_2,
        output_2.config_id: output_2,
    }
    assert scenario_5.pipelines == {pipeline_1.config_id: pipeline_1, pipeline_2.config_id: pipeline_2}
    scenario_5.remove_pipelines([pipeline_2])
    assert scenario_5.pipelines == {pipeline_1.config_id: pipeline_1}
    scenario_5.remove_pipelines([pipeline_1])
    assert scenario_5.pipelines == {}

    scenario_6 = Scenario("scenario_6", set(), {}, set([additional_dn_1]))
    assert scenario_6.id is not None
    assert scenario_6.config_id == "scenario_6"
    assert len(scenario_6.tasks) == 0
    assert len(scenario_6.additional_data_nodes) == 1
    assert len(scenario_6.data_nodes) == 1
    assert scenario_6.tasks == {}
    assert scenario_6.additional_data_nodes == {additional_dn_1.config_id: additional_dn_1}
    assert scenario_6.data_nodes == {additional_dn_1.config_id: additional_dn_1}

    scenario_7 = Scenario("scenario_7", set(), {}, set([additional_dn_1, additional_dn_2]))
    assert scenario_7.id is not None
    assert scenario_7.config_id == "scenario_7"
    assert len(scenario_7.tasks) == 0
    assert len(scenario_7.additional_data_nodes) == 2
    assert len(scenario_7.data_nodes) == 2
    assert scenario_7.tasks == {}
    assert scenario_7.additional_data_nodes == {
        additional_dn_1.config_id: additional_dn_1,
        additional_dn_2.config_id: additional_dn_2,
    }
    assert scenario_7.data_nodes == {
        additional_dn_1.config_id: additional_dn_1,
        additional_dn_2.config_id: additional_dn_2,
    }

    scenario_8 = Scenario("scenario_8", set([task_1]), {}, set([additional_dn_1]))
    assert scenario_8.id is not None
    assert scenario_8.config_id == "scenario_8"
    assert len(scenario_8.tasks) == 1
    assert len(scenario_8.additional_data_nodes) == 1
    assert len(scenario_8.data_nodes) == 3
    assert scenario_8.tasks.keys() == {task_1.config_id}
    assert scenario_8.additional_data_nodes == {
        additional_dn_1.config_id: additional_dn_1,
    }
    assert scenario_8.data_nodes == {
        input_1.config_id: input_1,
        output_1.config_id: output_1,
        additional_dn_1.config_id: additional_dn_1,
    }

    scenario_9 = Scenario("scenario_9", set([task_1, task_2]), {}, set([additional_dn_1, additional_dn_2]))
    assert scenario_9.id is not None
    assert scenario_9.config_id == "scenario_9"
    assert len(scenario_9.tasks) == 2
    assert len(scenario_9.additional_data_nodes) == 2
    assert len(scenario_9.data_nodes) == 6
    assert scenario_9.tasks.keys() == {task_1.config_id, task_2.config_id}
    assert scenario_9.additional_data_nodes == {
        additional_dn_1.config_id: additional_dn_1,
        additional_dn_2.config_id: additional_dn_2,
    }
    assert scenario_9.data_nodes == {
        input_1.config_id: input_1,
        output_1.config_id: output_1,
        input_2.config_id: input_2,
        output_2.config_id: output_2,
        additional_dn_1.config_id: additional_dn_1,
        additional_dn_2.config_id: additional_dn_2,
    }


def test_add_property_to_scenario():
    scenario = Scenario("foo", [], {"key": "value"})
    assert scenario.properties == {"key": "value"}
    assert scenario.key == "value"

    scenario.properties["new_key"] = "new_value"

    assert scenario.properties == {"key": "value", "new_key": "new_value"}
    assert scenario.key == "value"
    assert scenario.new_key == "new_value"


def test_add_cycle_to_scenario(cycle):
    scenario = Scenario("foo", [], {})
    assert scenario.cycle is None
    _CycleManagerFactory._build_manager()._set(cycle)
    scenario.cycle = cycle

    assert scenario.cycle == cycle


def test_add_and_remove_subscriber():
    scenario = Scenario("foo", [], {})

    scenario._add_subscriber(print)
    assert len(scenario.subscribers) == 1

    scenario._remove_subscriber(print)
    assert len(scenario.subscribers) == 0


def test_add_and_remove_tag():
    scenario = Scenario("foo", [], {})

    assert len(scenario.tags) == 0
    scenario._add_tag("tag")
    assert len(scenario.tags) == 1

    scenario._remove_tag("tag")
    assert len(scenario.tags) == 0


def test_auto_set_and_reload(cycle, current_datetime, task, data_node):
    pipeline_1 = Pipeline("pipeline", {}, [], PipelineId("pipeline_id"))
    scenario_1 = Scenario(
        "foo",
        set(),
        {"name": "bar"},
        set(),
        creation_date=current_datetime,
        is_primary=True,
        cycle=None,
    )
    additional_dn = InMemoryDataNode("additional_dn", Scope.SCENARIO)
    example_date = datetime.fromisoformat("2021-11-11T11:11:01.000001")
    tmp_cycle = Cycle(
        Frequency.WEEKLY,
        {},
        creation_date=example_date,
        start_date=example_date,
        end_date=example_date,
        name="cc",
        id=CycleId("tmp_cc_id"),
    )
    tmp_pipeline = Pipeline(
        "tmp_pipeline",
        {},
        [],
        PipelineId("tmp_pipeline_id"),
        owner_id="owner_id",
        version="random_version_number",
    )

    _TaskManagerFactory._build_manager()._set(task)
    _DataManagerFactory._build_manager()._set(data_node)
    _DataManagerFactory._build_manager()._set(additional_dn)
    _CycleManagerFactory._build_manager()._set(cycle)
    _PipelineManagerFactory._build_manager()._set(pipeline_1)
    _PipelineManagerFactory._build_manager()._set(tmp_pipeline)
    scenario_manager = _ScenarioManagerFactory._build_manager()
    cycle_manager = _CycleManagerFactory._build_manager()
    cycle_manager._set(cycle)
    cycle_manager._set(tmp_cycle)
    scenario_manager._set(scenario_1)

    scenario_2 = scenario_manager._get(scenario_1)
    assert scenario_1.config_id == "foo"
    assert scenario_2.config_id == "foo"

    # auto set & reload on name attribute
    assert scenario_1.name == "bar"
    assert scenario_2.name == "bar"
    scenario_1.name = "zab"
    assert scenario_1.name == "zab"
    assert scenario_2.name == "zab"
    scenario_2.name = "baz"
    assert scenario_1.name == "baz"
    assert scenario_2.name == "baz"

    # auto set & reload on pipelines attribute
    assert len(scenario_1.pipelines) == 0
    assert len(scenario_2.pipelines) == 0
    scenario_1.pipelines = [tmp_pipeline]
    assert len(scenario_1.pipelines) == 1
    assert scenario_1.pipelines[tmp_pipeline.config_id] == tmp_pipeline
    assert len(scenario_2.pipelines) == 1
    assert scenario_2.pipelines[tmp_pipeline.config_id] == tmp_pipeline
    scenario_2.add_pipelines([pipeline_1])
    assert len(scenario_1.pipelines) == 2
    assert scenario_1.pipelines == {pipeline_1.config_id: pipeline_1, tmp_pipeline.config_id: tmp_pipeline}
    assert len(scenario_2.pipelines) == 2
    assert scenario_2.pipelines == {pipeline_1.config_id: pipeline_1, tmp_pipeline.config_id: tmp_pipeline}
    scenario_2.remove_pipelines([tmp_pipeline])
    assert len(scenario_1.pipelines) == 1
    assert scenario_1.pipelines == {pipeline_1.config_id: pipeline_1}
    assert len(scenario_2.pipelines) == 1
    assert scenario_2.pipelines == {pipeline_1.config_id: pipeline_1}

    assert len(scenario_1.tasks) == 0
    assert len(scenario_1.data_nodes) == 0
    scenario_1.tasks = {task}
    assert len(scenario_1.tasks) == 1
    assert scenario_1.tasks[task.config_id] == task
    assert len(scenario_1.data_nodes) == 2
    assert len(scenario_2.tasks) == 1
    assert scenario_2.tasks[task.config_id] == task
    assert len(scenario_2.data_nodes) == 2

    assert len(scenario_1.additional_data_nodes) == 0
    scenario_1.additional_data_nodes = {additional_dn}
    assert len(scenario_1.additional_data_nodes) == 1
    assert scenario_1.additional_data_nodes[additional_dn.config_id] == additional_dn
    assert len(scenario_1.data_nodes) == 3
    assert len(scenario_2.additional_data_nodes) == 1
    assert scenario_2.additional_data_nodes[additional_dn.config_id] == additional_dn
    assert len(scenario_2.data_nodes) == 3

    new_datetime = current_datetime + timedelta(1)
    new_datetime_1 = current_datetime + timedelta(2)

    # auto set & reload on name attribute
    assert scenario_1.creation_date == current_datetime
    assert scenario_2.creation_date == current_datetime
    scenario_1.creation_date = new_datetime_1
    assert scenario_1.creation_date == new_datetime_1
    assert scenario_2.creation_date == new_datetime_1
    scenario_2.creation_date = new_datetime
    assert scenario_1.creation_date == new_datetime
    assert scenario_2.creation_date == new_datetime

    # auto set & reload on cycle attribute
    assert scenario_1.cycle is None
    assert scenario_2.cycle is None
    scenario_1.cycle = tmp_cycle
    assert scenario_1.cycle == tmp_cycle
    assert scenario_2.cycle == tmp_cycle
    scenario_2.cycle = cycle
    assert scenario_1.cycle == cycle
    assert scenario_2.cycle == cycle

    # auto set & reload on is_primary attribute
    assert scenario_1.is_primary
    assert scenario_2.is_primary
    scenario_1.is_primary = False
    assert not scenario_1.is_primary
    assert not scenario_2.is_primary
    scenario_2.is_primary = True
    assert scenario_1.is_primary
    assert scenario_2.is_primary

    # auto set & reload on subscribers attribute
    assert len(scenario_1.subscribers) == 0
    assert len(scenario_2.subscribers) == 0
    scenario_1.subscribers.append(_Subscriber(print, []))
    assert len(scenario_1.subscribers) == 1
    assert len(scenario_2.subscribers) == 1
    scenario_2.subscribers.append(_Subscriber(print, []))
    assert len(scenario_1.subscribers) == 2
    assert len(scenario_2.subscribers) == 2

    scenario_1.subscribers.clear()
    assert len(scenario_1.subscribers) == 0
    assert len(scenario_2.subscribers) == 0

    scenario_1.subscribers.extend([_Subscriber(print, []), _Subscriber(map, [])])
    assert len(scenario_1.subscribers) == 2
    assert len(scenario_2.subscribers) == 2

    scenario_1.subscribers.remove(_Subscriber(print, []))
    assert len(scenario_1.subscribers) == 1
    assert len(scenario_2.subscribers) == 1

    scenario_1.subscribers + print + len
    assert len(scenario_1.subscribers) == 3
    assert len(scenario_2.subscribers) == 3

    scenario_1.subscribers = []
    assert len(scenario_1.subscribers) == 0
    assert len(scenario_2.subscribers) == 0

    assert len(scenario_1.tags) == 0
    scenario_1.tags = {"hi"}
    assert len(scenario_1.tags) == 1
    assert len(scenario_2.tags) == 1

    # auto set & reload on properties attribute
    assert scenario_1.properties == {"name": "baz"}
    assert scenario_2.properties == {"name": "baz"}
    scenario_1._properties["qux"] = 4
    assert scenario_1.properties["qux"] == 4
    assert scenario_2.properties["qux"] == 4

    assert scenario_1.properties == {"name": "baz", "qux": 4}
    assert scenario_2.properties == {"name": "baz", "qux": 4}
    scenario_2._properties["qux"] = 5
    assert scenario_1.properties["qux"] == 5
    assert scenario_2.properties["qux"] == 5

    with scenario_1 as scenario:
        assert scenario.config_id == "foo"
        assert len(scenario.tasks) == 1
        assert len(scenario.pipelines) == 1
        assert scenario.pipelines[pipeline_1.config_id] == pipeline_1
        assert scenario.tasks[task.config_id] == task
        assert len(scenario.additional_data_nodes) == 1
        assert scenario.additional_data_nodes[additional_dn.config_id] == additional_dn
        assert scenario.creation_date == new_datetime
        assert scenario.cycle == cycle
        assert scenario.is_primary
        assert len(scenario.subscribers) == 0
        assert len(scenario.tags) == 1
        assert scenario._is_in_context
        assert scenario.name == "baz"
        assert scenario.properties["qux"] == 5

        new_datetime_2 = new_datetime + timedelta(5)
        scenario.config_id = "foo"
        scenario.tasks = set()
        scenario.additional_data_nodes = set()
        scenario.remove_pipelines([pipeline_1])
        scenario.creation_date = new_datetime_2
        scenario.cycle = None
        scenario.is_primary = False
        scenario.subscribers = [print]
        scenario.tags = None
        scenario.name = "qux"
        scenario.properties["qux"] = 9

        assert scenario.config_id == "foo"
        assert len(scenario.pipelines) == 1
        assert scenario.pipelines[pipeline_1.config_id] == pipeline_1
        assert len(scenario.tasks) == 1
        assert scenario.tasks[task.config_id] == task
        assert len(scenario.additional_data_nodes) == 1
        assert scenario.additional_data_nodes[additional_dn.config_id] == additional_dn
        assert scenario.creation_date == new_datetime
        assert scenario.cycle == cycle
        assert scenario.is_primary
        assert len(scenario.subscribers) == 0
        assert len(scenario.tags) == 1
        assert scenario._is_in_context
        assert scenario.name == "baz"
        assert scenario.properties["qux"] == 5

    assert scenario_1.config_id == "foo"
    assert len(scenario_1.pipelines) == 0
    assert len(scenario_1.tasks) == 0
    assert len(scenario_1.additional_data_nodes) == 0
    assert scenario_1.tasks == {}
    assert scenario_1.additional_data_nodes == {}
    assert scenario_1.creation_date == new_datetime_2
    assert scenario_1.cycle is None
    assert not scenario_1.is_primary
    assert len(scenario_1.subscribers) == 1
    assert len(scenario_1.tags) == 0
    assert not scenario_1._is_in_context
    assert scenario_1.properties["qux"] == 9


def test_is_deletable():
    with mock.patch("src.taipy.core.scenario._scenario_manager._ScenarioManager._is_deletable") as mock_submit:
        scenario = Scenario("foo", [], {})
        scenario.is_deletable()
        mock_submit.assert_called_once_with(scenario)


def test_submit_scenario():
    with mock.patch("src.taipy.core.scenario._scenario_manager._ScenarioManager._submit") as mock_submit:
        scenario = Scenario("foo", [], {})
        scenario.submit(force=False)
        mock_submit.assert_called_once_with(scenario, None, False, False, None)


def test_subscribe_scenario():
    with mock.patch("src.taipy.core.subscribe_scenario") as mock_subscribe:
        scenario = Scenario("foo", [], {})
        scenario.subscribe(None)
        mock_subscribe.assert_called_once_with(None, None, scenario)


def test_unsubscribe_scenario():
    with mock.patch("src.taipy.core.unsubscribe_scenario") as mock_unsubscribe:
        scenario = Scenario("foo", [], {})
        scenario.unsubscribe(None)
        mock_unsubscribe.assert_called_once_with(None, None, scenario)


def test_add_tag_scenario():
    with mock.patch("src.taipy.core.tag") as mock_add_tag:
        scenario = Scenario("foo", [], {})
        scenario.add_tag("tag")
        mock_add_tag.assert_called_once_with(scenario, "tag")


def test_remove_tag_scenario():
    with mock.patch("src.taipy.core.untag") as mock_remove_tag:
        scenario = Scenario("foo", [], {})
        scenario.remove_tag("tag")
        mock_remove_tag.assert_called_once_with(scenario, "tag")


<<<<<<< HEAD
def test_get_inputs():
    def _assert_equal(tasks_a, tasks_b) -> bool:
=======
def test_get_inputs_outputs_intermediate_data_nodes():
    data_node_1 = DataNode("foo", Scope.SCENARIO, "s1")
    data_node_2 = DataNode("bar", Scope.SCENARIO, "s2")
    data_node_3 = DataNode("baz", Scope.SCENARIO, "s3")
    data_node_4 = DataNode("qux", Scope.SCENARIO, "s4")
    data_node_5 = DataNode("quux", Scope.SCENARIO, "s5")
    data_node_6 = DataNode("quuz", Scope.SCENARIO, "s6")
    data_node_7 = DataNode("corge", Scope.SCENARIO, "s7")
    task_1 = Task("grault", {}, print, [data_node_1, data_node_2], [data_node_3, data_node_4], TaskId("t1"))
    task_2 = Task("garply", {}, print, [data_node_3], [data_node_5], TaskId("t2"))
    task_3 = Task("waldo", {}, print, [data_node_5, data_node_4], [data_node_6], TaskId("t3"))
    task_4 = Task("fred", {}, print, [data_node_4], [data_node_7], TaskId("t4"))
    pipeline_1 = Pipeline("plugh", {}, [task_1, task_2, task_3], PipelineId("p1"))
    pipeline_2 = Pipeline("xyzzy", {}, [task_3, task_4], PipelineId("p2"))
    scenario = Scenario("scenario", [pipeline_1, pipeline_2], {}, ScenarioId("s1"))
    # s1 ---             ---> s3 ---> t2 ---> s5 ----
    #       |           |                           |
    #       |---> t1 ---|      -------------------------> t3 ---> s6
    #       |           |      |
    # s2 ---             ---> s4 ---> t4 ---> s7
    assert pipeline_1.get_inputs() == {data_node_1, data_node_2}
    assert pipeline_2.get_inputs() == {data_node_4, data_node_5}
    assert scenario.get_inputs() == {data_node_1, data_node_2}
    assert scenario.get_outputs() == {data_node_6, data_node_7}
    assert scenario.get_intermediate() == {data_node_3, data_node_4, data_node_5}

    data_node_1 = DataNode("foo", Scope.SCENARIO, "s1")
    data_node_2 = DataNode("bar", Scope.SCENARIO, "s2")
    data_node_4 = DataNode("qux", Scope.SCENARIO, "s4")
    data_node_5 = DataNode("quux", Scope.SCENARIO, "s5")
    data_node_6 = DataNode("quuz", Scope.SCENARIO, "s6")
    data_node_7 = DataNode("corge", Scope.SCENARIO, "s7")
    task_1 = Task("grault", {}, print, [data_node_1, data_node_2], [data_node_4], TaskId("t1"))
    task_2 = Task("garply", {}, print, None, [data_node_5], TaskId("t2"))
    task_3 = Task("waldo", {}, print, [data_node_5, data_node_4], [data_node_6], TaskId("t3"))
    task_4 = Task("fred", {}, print, [data_node_4], [data_node_7], TaskId("t4"))
    pipeline_1 = Pipeline("plugh", {}, [task_1, task_2, task_3], PipelineId("p1"))
    pipeline_2 = Pipeline("xyzzy", {}, [task_3, task_4], PipelineId("p2"))
    scenario = Scenario("scenario", [pipeline_1, pipeline_2], {}, ScenarioId("s1"))
    # s1 ---      t2 ---> s5 ------
    #       |                     |
    #       |---> t1 ---|      -----> t3 ---> s6
    #       |           |      |
    # s2 ---             ---> s4 ---> t4 ---> s7
    assert pipeline_1.get_inputs() == {data_node_1, data_node_2}
    assert pipeline_2.get_inputs() == {data_node_4, data_node_5}
    assert scenario.get_inputs() == {data_node_1, data_node_2}
    assert scenario.get_outputs() == {data_node_6, data_node_7}
    assert scenario.get_intermediate() == {data_node_4, data_node_5}

    data_node_1 = DataNode("foo", Scope.SCENARIO, "s1")
    data_node_2 = DataNode("bar", Scope.SCENARIO, "s2")
    data_node_4 = DataNode("qux", Scope.SCENARIO, "s4")
    data_node_5 = DataNode("quux", Scope.SCENARIO, "s5")
    data_node_6 = DataNode("quuz", Scope.SCENARIO, "s6")
    data_node_7 = DataNode("corge", Scope.SCENARIO, "s7")
    data_node_8 = DataNode("d8", Scope.SCENARIO, "s8")
    data_node_9 = DataNode("d9", Scope.SCENARIO, "s9")
    task_1 = Task("grault", {}, print, [data_node_1, data_node_2], [data_node_4], TaskId("t1"))
    task_2 = Task("garply", {}, print, [data_node_6], [data_node_5], TaskId("t2"))
    task_3 = Task("waldo", {}, print, [data_node_5, data_node_4], id=TaskId("t3"))
    task_4 = Task("fred", {}, print, [data_node_4], [data_node_7], TaskId("t4"))
    task_5 = Task("t5", {}, print, [data_node_8], [data_node_9], TaskId("t5"))
    task_6 = Task("t6", {}, print, [data_node_7, data_node_9], id=TaskId("t6"))
    pipeline_1 = Pipeline("plugh", {}, [task_1, task_2, task_3], PipelineId("p1"))
    pipeline_2 = Pipeline("xyzzy", {}, [task_3, task_4], PipelineId("p2"))
    pipeline_3 = Pipeline("thud", {}, [task_5, task_6], PipelineId("p3"))
    scenario = Scenario("scenario", [pipeline_1, pipeline_2, pipeline_3], {}, ScenarioId("s1"))
    # s1 ---      s6 ---> t2 ---> s5
    #       |                     |
    #       |---> t1 ---|      -----> t3
    #       |           |      |
    # s2 ---             ---> s4 ---> t4 ---> s7 ---> t6
    #                                              |
    # s8 -------> t5 -------> s9 ------------------
    assert pipeline_1.get_inputs() == {data_node_1, data_node_2, data_node_6}
    assert pipeline_2.get_inputs() == {data_node_4, data_node_5}
    assert pipeline_3.get_inputs() == {data_node_7, data_node_8}
    assert scenario.get_inputs() == {data_node_1, data_node_2, data_node_6, data_node_8}
    assert scenario.get_outputs() == set()
    assert scenario.get_intermediate() == {data_node_5, data_node_4, data_node_7, data_node_9}

    data_node_1 = DataNode("foo", Scope.SCENARIO, "s1")
    data_node_2 = DataNode("bar", Scope.SCENARIO, "s2")
    data_node_4 = DataNode("qux", Scope.SCENARIO, "s4")
    data_node_5 = DataNode("quux", Scope.SCENARIO, "s5")
    data_node_6 = DataNode("quuz", Scope.SCENARIO, "s6")
    data_node_7 = DataNode("corge", Scope.SCENARIO, "s7")
    data_node_8 = DataNode("hugh", Scope.SCENARIO, "s8")
    task_1 = Task("grault", {}, print, [data_node_1, data_node_2], [data_node_4], TaskId("t1"))
    task_2 = Task("garply", {}, print, output=[data_node_5], id=TaskId("t2"))
    task_3 = Task("waldo", {}, print, [data_node_4], None, id=TaskId("t3"))
    task_4 = Task("fred", {}, print, [data_node_4, data_node_6], [data_node_7], TaskId("t4"))
    task_5 = Task("bob", {}, print, [data_node_8], None, TaskId("t5"))
    pipeline_1 = Pipeline("plugh", {}, [task_1, task_2, task_3], PipelineId("p1"))
    pipeline_2 = Pipeline("xyzzy", {}, [task_3, task_4], PipelineId("p2"))
    pipeline_3 = Pipeline("p3", {}, [task_5], PipelineId("p3"))
    scenario = Scenario("scenario", [pipeline_1, pipeline_2, pipeline_3], {}, ScenarioId("sc1"))
    # s1 ---
    #       |
    #       |---> t1 ---|      -----> t3
    #       |           |      |
    # s2 ---             ---> s4 ---> t4 ---> s7
    # t2 ---> s5                   |
    # s8 ---> t5              s6 --|
    assert pipeline_1.get_inputs() == {data_node_1, data_node_2}
    assert pipeline_2.get_inputs() == {data_node_4, data_node_6}
    assert pipeline_3.get_inputs() == {data_node_8}
    assert scenario.get_inputs() == {data_node_1, data_node_2, data_node_8, data_node_6}
    assert scenario.get_outputs() == {data_node_5, data_node_7}
    assert scenario.get_intermediate() == {data_node_4}


def test_is_ready_to_run():
    data_node_1 = PickleDataNode("foo", Scope.SCENARIO, "s1", properties={"default_data": 1})
    data_node_2 = PickleDataNode("bar", Scope.SCENARIO, "s2", properties={"default_data": 2})
    data_node_4 = PickleDataNode("qux", Scope.SCENARIO, "s4", properties={"default_data": 4})
    data_node_5 = PickleDataNode("quux", Scope.SCENARIO, "s5", properties={"default_data": 5})
    data_node_6 = PickleDataNode("quuz", Scope.SCENARIO, "s6", properties={"default_data": 6})
    data_node_7 = PickleDataNode("corge", Scope.SCENARIO, "s7", properties={"default_data": 7})
    data_node_8 = PickleDataNode("d8", Scope.SCENARIO, "s8", properties={"default_data": 8})
    data_node_9 = PickleDataNode("d9", Scope.SCENARIO, "s9", properties={"default_data": 9})
    task_1 = Task("grault", {}, print, [data_node_1, data_node_2], [data_node_4], TaskId("t1"))
    task_2 = Task("garply", {}, print, [data_node_6], [data_node_5], TaskId("t2"))
    task_3 = Task("waldo", {}, print, [data_node_5, data_node_4], id=TaskId("t3"))
    task_4 = Task("fred", {}, print, [data_node_4], [data_node_7], TaskId("t4"))
    task_5 = Task("t5", {}, print, [data_node_8], [data_node_9], TaskId("t5"))
    task_6 = Task("t6", {}, print, [data_node_7, data_node_9], id=TaskId("t6"))
    pipeline_1 = Pipeline("plugh", {}, [task_1, task_2, task_3], PipelineId("p1"))
    pipeline_2 = Pipeline("xyzzy", {}, [task_3, task_4], PipelineId("p2"))
    pipeline_3 = Pipeline("thud", {}, [task_5, task_6], PipelineId("p3"))
    scenario = Scenario("scenario", [pipeline_1, pipeline_2, pipeline_3], {}, ScenarioId("s1"))
    # s1 ---      s6 ---> t2 ---> s5
    #       |                     |
    #       |---> t1 ---|      -----> t3
    #       |           |      |
    # s2 ---             ---> s4 ---> t4 ---> s7 ---> t6
    #                                              |
    # s8 -------> t5 -------> s9 ------------------
    assert scenario.get_inputs() == {data_node_1, data_node_2, data_node_6, data_node_8}

    data_manager = _DataManagerFactory._build_manager()
    data_manager._delete_all()
    for dn in [data_node_1, data_node_2, data_node_4, data_node_5, data_node_6, data_node_7, data_node_8, data_node_9]:
        data_manager._set(dn)

    assert scenario.is_ready_to_run()

    data_node_1.edit_in_progress = True
    assert not scenario.is_ready_to_run()

    data_node_2.edit_in_progress = True
    assert not scenario.is_ready_to_run()

    data_node_6.edit_in_progress = True
    data_node_8.edit_in_progress = True
    assert not scenario.is_ready_to_run()

    data_node_1.edit_in_progress = False
    data_node_2.edit_in_progress = False
    data_node_6.edit_in_progress = False
    data_node_8.edit_in_progress = False
    assert scenario.is_ready_to_run()


def test_data_nodes_being_edited():
    data_node_1 = PickleDataNode("foo", Scope.SCENARIO, "s1", properties={"default_data": 1})
    data_node_2 = PickleDataNode("bar", Scope.SCENARIO, "s2", properties={"default_data": 2})
    data_node_4 = PickleDataNode("qux", Scope.SCENARIO, "s4", properties={"default_data": 4})
    data_node_5 = PickleDataNode("quux", Scope.SCENARIO, "s5", properties={"default_data": 5})
    data_node_6 = PickleDataNode("quuz", Scope.SCENARIO, "s6", properties={"default_data": 6})
    data_node_7 = PickleDataNode("corge", Scope.SCENARIO, "s7", properties={"default_data": 7})
    data_node_8 = PickleDataNode("d8", Scope.SCENARIO, "s8", properties={"default_data": 8})
    data_node_9 = PickleDataNode("d9", Scope.SCENARIO, "s9", properties={"default_data": 9})
    task_1 = Task("grault", {}, print, [data_node_1, data_node_2], [data_node_4], TaskId("t1"))
    task_2 = Task("garply", {}, print, [data_node_6], [data_node_5], TaskId("t2"))
    task_3 = Task("waldo", {}, print, [data_node_5, data_node_4], id=TaskId("t3"))
    task_4 = Task("fred", {}, print, [data_node_4], [data_node_7], TaskId("t4"))
    task_5 = Task("t5", {}, print, [data_node_8], [data_node_9], TaskId("t5"))
    task_6 = Task("t6", {}, print, [data_node_7, data_node_9], id=TaskId("t6"))
    pipeline_1 = Pipeline("plugh", {}, [task_1, task_2, task_3], PipelineId("p1"))
    pipeline_2 = Pipeline("xyzzy", {}, [task_3, task_4], PipelineId("p2"))
    pipeline_3 = Pipeline("thud", {}, [task_5, task_6], PipelineId("p3"))
    scenario = Scenario("scenario", [pipeline_1, pipeline_2, pipeline_3], {}, ScenarioId("s1"))
    # s1 ---      s6 ---> t2 ---> s5
    #       |                     |
    #       |---> t1 ---|      -----> t3
    #       |           |      |
    # s2 ---             ---> s4 ---> t4 ---> s7 ---> t6
    #                                              |
    # s8 -------> t5 -------> s9 ------------------

    data_manager = _DataManagerFactory._build_manager()
    for dn in [data_node_1, data_node_2, data_node_4, data_node_5, data_node_6, data_node_7, data_node_8, data_node_9]:
        data_manager._set(dn)

    assert len(scenario.data_nodes_being_edited()) == 0
    assert scenario.data_nodes_being_edited() == set()

    data_node_1.edit_in_progress = True
    assert len(scenario.data_nodes_being_edited()) == 1
    assert scenario.data_nodes_being_edited() == {data_node_1}

    data_node_2.edit_in_progress = True
    data_node_6.edit_in_progress = True
    data_node_8.edit_in_progress = True
    assert len(scenario.data_nodes_being_edited()) == 4
    assert scenario.data_nodes_being_edited() == {data_node_1, data_node_2, data_node_6, data_node_8}

    data_node_4.edit_in_progress = True
    data_node_5.edit_in_progress = True
    data_node_9.edit_in_progress = True
    assert len(scenario.data_nodes_being_edited()) == 7
    assert scenario.data_nodes_being_edited() == {
        data_node_1,
        data_node_2,
        data_node_4,
        data_node_5,
        data_node_6,
        data_node_8,
        data_node_9,
    }

    data_node_1.edit_in_progress = False
    data_node_2.edit_in_progress = False
    data_node_6.edit_in_progress = False
    data_node_8.edit_in_progress = False
    assert len(scenario.data_nodes_being_edited()) == 3
    assert scenario.data_nodes_being_edited() == {data_node_4, data_node_5, data_node_9}

    data_node_4.edit_in_progress = False
    data_node_5.edit_in_progress = False
    data_node_7.edit_in_progress = True
    assert len(scenario.data_nodes_being_edited()) == 2
    assert scenario.data_nodes_being_edited() == {data_node_7, data_node_9}

    data_node_7.edit_in_progress = False
    data_node_9.edit_in_progress = False
    assert len(scenario.data_nodes_being_edited()) == 0
    assert scenario.data_nodes_being_edited() == set()


def test_get_tasks():
    task_1 = Task("grault", {}, print, id=TaskId("t1"))
    task_2 = Task("garply", {}, print, id=TaskId("t2"))
    task_3 = Task("waldo", {}, print, id=TaskId("t3"))
    task_4 = Task("fred", {}, print, id=TaskId("t4"))
    pipeline_1 = Pipeline("plugh", {}, [task_1, task_2, task_3], PipelineId("p1"))
    pipeline_2 = Pipeline("xyzzy", {}, [task_3, task_4], PipelineId("p2"))
    scenario_1 = Scenario("scenario_1", [pipeline_1, pipeline_2], {}, ScenarioId("s1"))
    assert scenario_1.tasks == {"grault": [task_1], "garply": [task_2], "waldo": [task_3], "fred": [task_4]}

    task_5 = Task("waldo", {}, print, id=TaskId("t5"))
    pipeline_3 = Pipeline("dlugh", {}, [task_1, task_2, task_3], PipelineId("p3"))
    pipeline_4 = Pipeline("xyzzyx", {}, [task_5, task_4], PipelineId("p4"))
    scenario_2 = Scenario("scenario_2", [pipeline_3, pipeline_4], {}, ScenarioId("s2"))
    assert scenario_2.tasks == {"grault": [task_1], "garply": [task_2], "waldo": [task_3, task_5], "fred": [task_4]}


def test_get_tasks_with_pipeline_scope():

    a = Config.configure_data_node("A")
    b = Config.configure_data_node("B")
    c = Config.configure_data_node("C", scope=Scope.SCENARIO)
    d = Config.configure_data_node("D", scope=Scope.SCENARIO)
    e = Config.configure_data_node("E", scope=Scope.SCENARIO)

    t1 = Config.configure_task("t1", print, a, b)
    t2 = Config.configure_task("t2", print, b, c)
    t3 = Config.configure_task("t3", print, c, d)
    t4 = Config.configure_task("t4", print, c, e)

    pA = Config.configure_pipeline("pA", [t1, t2])
    pB = Config.configure_pipeline("pB", [t2, t3])
    pC = Config.configure_pipeline("pC", [t2, t4])

    s = Config.configure_scenario("scenario", [pA, pB, pC])

    scenario = taipy.create_scenario(s)

    assert "t1" in scenario.tasks
    assert len(scenario.tasks["t1"]) == 1
    assert "t2" in scenario.tasks
    assert len(scenario.tasks["t2"]) == 3
    assert "t3" in scenario.tasks
    assert len(scenario.tasks["t3"]) == 1
    assert "t4" in scenario.tasks
    assert len(scenario.tasks["t4"]) == 1


def test_get_set_of_tasks():
    task_1 = Task("grault", {}, print, id=TaskId("t1"))
    task_2 = Task("garply", {}, print, id=TaskId("t2"))
    task_3 = Task("waldo", {}, print, id=TaskId("t3"))
    task_4 = Task("fred", {}, print, id=TaskId("t4"))
    pipeline_1 = Pipeline("plugh", {}, [task_1, task_2, task_3], PipelineId("p1"))
    pipeline_2 = Pipeline("xyzzy", {}, [task_3, task_4], PipelineId("p2"))
    scenario_1 = Scenario("scenario_1", [pipeline_1, pipeline_2], {}, ScenarioId("s1"))
    assert scenario_1._get_set_of_tasks() == {task_1, task_2, task_3, task_4}

    task_5 = Task("waldo", {}, print, id=TaskId("t5"))
    pipeline_3 = Pipeline("dlugh", {}, [task_1, task_2, task_3], PipelineId("p3"))
    pipeline_4 = Pipeline("xyzzyx", {}, [task_5, task_4], PipelineId("p4"))
    scenario_2 = Scenario("scenario_2", [pipeline_3, pipeline_4], {}, ScenarioId("s2"))
    assert scenario_2._get_set_of_tasks() == {task_1, task_2, task_3, task_4, task_5}


def test_get_sorted_tasks():
    def assert_equal(tasks_a, tasks_b) -> bool:
>>>>>>> 4d5eccd7
        if len(tasks_a) != len(tasks_b):
            return False
        for i in range(len(tasks_a)):
            task_a, task_b = tasks_a[i], tasks_b[i]
            if isinstance(task_a, list) and isinstance(task_b, list):
                if not _assert_equal(task_a, task_b):
                    return False
            elif isinstance(task_a, list) or isinstance(task_b, list):
                return False
            else:
                index_task_b = tasks_b.index(task_a)
                if any([isinstance(task_b, list) for task_b in tasks_b[i : index_task_b + 1]]):
                    return False
        return True

    # s1 ---             ---> s3 ---> t2 ---> s5 ----
    #       |           |                           |
    #       |---> t1 ---|      -------------------------> t3 ---> s6
    #       |           |      |
    # s2 ---             ---> s4 ---> t4 ---> s7

    data_node_1 = InMemoryDataNode("foo", Scope.SCENARIO, "s1")
    data_node_2 = InMemoryDataNode("bar", Scope.SCENARIO, "s2")
    data_node_3 = InMemoryDataNode("baz", Scope.SCENARIO, "s3")
    data_node_4 = InMemoryDataNode("qux", Scope.SCENARIO, "s4")
    data_node_5 = InMemoryDataNode("quux", Scope.SCENARIO, "s5")
    data_node_6 = InMemoryDataNode("quuz", Scope.SCENARIO, "s6")
    data_node_7 = InMemoryDataNode("corge", Scope.SCENARIO, "s7")
    task_1 = Task("grault", {}, print, [data_node_1, data_node_2], [data_node_3, data_node_4], TaskId("t1"))
    task_2 = Task("garply", {}, print, [data_node_3], [data_node_5], TaskId("t2"))
    task_3 = Task("waldo", {}, print, [data_node_5, data_node_4], [data_node_6], TaskId("t3"))
    task_4 = Task("fred", {}, print, [data_node_4], [data_node_7], TaskId("t4"))
    scenario_1 = Scenario("scenario_1", {task_1, task_2, task_3, task_4}, {}, [], ScenarioId("s1"))

    assert scenario_1._get_inputs() == {data_node_1, data_node_2}
    assert scenario_1._get_set_of_tasks() == {task_1, task_2, task_3, task_4}
    _assert_equal(scenario_1._get_sorted_tasks(), [[task_1], [task_2, task_4], [task_3]])

    # s1 ---              t2 ---> s5
    #       |                     |
    #       |---> t1 ---|      -----> t3 ---> s6
    #       |           |      |
    # s2 ---             ---> s4 ---> t4 ---> s7

    data_node_1 = InMemoryDataNode("foo", Scope.SCENARIO, "s1")
    data_node_2 = InMemoryDataNode("bar", Scope.SCENARIO, "s2")
    data_node_4 = InMemoryDataNode("qux", Scope.SCENARIO, "s4")
    data_node_5 = InMemoryDataNode("quux", Scope.SCENARIO, "s5")
    data_node_6 = InMemoryDataNode("quuz", Scope.SCENARIO, "s6")
    data_node_7 = InMemoryDataNode("corge", Scope.SCENARIO, "s7")
    task_1 = Task("grault", {}, print, [data_node_1, data_node_2], [data_node_4], TaskId("t1"))
    task_2 = Task("garply", {}, print, None, [data_node_5], TaskId("t2"))
    task_3 = Task("waldo", {}, print, [data_node_5, data_node_4], [data_node_6], TaskId("t3"))
    task_4 = Task("fred", {}, print, [data_node_4], [data_node_7], TaskId("t4"))
    scenario_2 = Scenario("scenario_2", {task_1, task_2, task_3, task_4}, {}, [], ScenarioId("s2"))

    assert scenario_2._get_inputs() == {data_node_1, data_node_2}
    assert scenario_2._get_set_of_tasks() == {task_1, task_2, task_3, task_4}
    _assert_equal(scenario_2._get_sorted_tasks(), [[task_1, task_2], [task_3, task_4]])

    # s1 ---      s6 ---> t2 ---> s5
    #       |                     |
    #       |---> t1 ---|      -----> t3
    #       |           |      |
    # s2 ---             ---> s4 ---> t4 ---> s7

    data_node_1 = DataNode("foo", Scope.SCENARIO, "s1")
    data_node_2 = DataNode("bar", Scope.SCENARIO, "s2")
    data_node_4 = DataNode("qux", Scope.SCENARIO, "s4")
    data_node_5 = DataNode("quux", Scope.SCENARIO, "s5")
    data_node_6 = DataNode("quuz", Scope.SCENARIO, "s6")
    data_node_7 = DataNode("corge", Scope.SCENARIO, "s7")
    task_1 = Task(
        "grault",
        {},
        print,
        [data_node_1, data_node_2],
        [data_node_4],
        TaskId("t1"),
    )
    task_2 = Task("garply", {}, print, [data_node_6], [data_node_5], TaskId("t2"))
    task_3 = Task("waldo", {}, print, [data_node_5, data_node_4], id=TaskId("t3"))
    task_4 = Task("fred", {}, print, [data_node_4], [data_node_7], TaskId("t4"))
    scenario_3 = Scenario("quest", [task_4, task_2, task_1, task_3], {}, [], scenario_id=ScenarioId("s3"))

    assert scenario_3._get_inputs() == {data_node_1, data_node_2, data_node_6}
    assert scenario_3._get_set_of_tasks() == {task_1, task_2, task_3, task_4}
    assert _assert_equal(scenario_3._get_sorted_tasks(), [[task_2, task_1], [task_4, task_3]])

    # s1 ---      s6 ---> t2 ---> s5
    #       |                     |
    #       |---> t1 ---|      -----> t3
    #       |           |      |
    # s2 ---             ---> s4 ---> t4 ---> s7 ---> t6
    #                                              |
    # s8 -------> t5 -------> s9 ------------------

    data_node_1 = InMemoryDataNode("foo", Scope.SCENARIO, "s1")
    data_node_2 = InMemoryDataNode("bar", Scope.SCENARIO, "s2")
    data_node_4 = InMemoryDataNode("qux", Scope.SCENARIO, "s4")
    data_node_5 = InMemoryDataNode("quux", Scope.SCENARIO, "s5")
    data_node_6 = InMemoryDataNode("quuz", Scope.SCENARIO, "s6")
    data_node_7 = InMemoryDataNode("corge", Scope.SCENARIO, "s7")
    data_node_8 = InMemoryDataNode("d8", Scope.SCENARIO, "s8")
    data_node_9 = InMemoryDataNode("d9", Scope.SCENARIO, "s9")
    task_1 = Task("grault", {}, print, [data_node_1, data_node_2], [data_node_4], TaskId("t1"))
    task_2 = Task("garply", {}, print, [data_node_6], [data_node_5], TaskId("t2"))
    task_3 = Task("waldo", {}, print, [data_node_5, data_node_4], id=TaskId("t3"))
    task_4 = Task("fred", {}, print, [data_node_4], [data_node_7], TaskId("t4"))
    task_5 = Task("t5", {}, print, [data_node_8], [data_node_9], TaskId("t5"))
    task_6 = Task("t6", {}, print, [data_node_7, data_node_9], id=TaskId("t6"))
    scenario_4 = Scenario("scenario_3", [task_1, task_2, task_3, task_4, task_5, task_6], {}, [], ScenarioId("s4"))

    assert scenario_4._get_inputs() == {data_node_1, data_node_2, data_node_6, data_node_8}
    assert scenario_4._get_set_of_tasks() == {task_1, task_2, task_3, task_4, task_5, task_6}
    _assert_equal(scenario_4._get_sorted_tasks(), [[task_1, task_2, task_5], [task_3, task_4], [task_6]])

    # s1 ---
    #       |
    #       |---> t1 ---|      -----> t3
    #       |           |      |
    # s2 ---             ---> s4 ---> t4 ---> s7
    # t2 ---> s5                      |
    # s8 ---> t5                 s6 --|

    data_node_1 = InMemoryDataNode("foo", Scope.SCENARIO, "s1")
    data_node_2 = InMemoryDataNode("bar", Scope.SCENARIO, "s2")
    data_node_4 = InMemoryDataNode("qux", Scope.SCENARIO, "s4")
    data_node_5 = InMemoryDataNode("quux", Scope.SCENARIO, "s5")
    data_node_6 = InMemoryDataNode("quuz", Scope.SCENARIO, "s6")
    data_node_7 = InMemoryDataNode("corge", Scope.SCENARIO, "s7")
    data_node_8 = InMemoryDataNode("hugh", Scope.SCENARIO, "s8")
    task_1 = Task("grault", {}, print, [data_node_1, data_node_2], [data_node_4], TaskId("t1"))
    task_2 = Task("garply", {}, print, output=[data_node_5], id=TaskId("t2"))
    task_3 = Task("waldo", {}, print, [data_node_4], None, id=TaskId("t3"))
    task_4 = Task("fred", {}, print, [data_node_4, data_node_6], [data_node_7], TaskId("t4"))
    task_5 = Task("bob", {}, print, [data_node_8], None, TaskId("t5"))
    scenario_5 = Scenario("scenario_4", [task_1, task_2, task_3, task_4, task_5], {}, [], ScenarioId("s5"))

    assert scenario_5._get_inputs() == {data_node_1, data_node_2, data_node_8, data_node_6}
    assert scenario_5._get_set_of_tasks() == {task_1, task_2, task_3, task_4, task_5}
    _assert_equal(scenario_5._get_sorted_tasks(), [[task_1, task_2, task_5], [task_3, task_4]])

    #  p1  s1 ---
    #            |
    #            |---> t1 ---|      -----> t3
    #            |           |      |
    #      s2 ---             ---> s4 ---> t4 ---> s5
    #  p2  t2 ---> s4 ---> t3
    #  p3  s6 ---> t5

    data_node_1 = DataNode("foo", Scope.SCENARIO, "s1")
    data_node_2 = DataNode("bar", Scope.SCENARIO, "s2")
    data_node_4 = DataNode("qux", Scope.SCENARIO, "s4")
    data_node_5 = DataNode("quux", Scope.SCENARIO, "s5")
    data_node_6 = DataNode("quuz", Scope.SCENARIO, "s6")
    task_1 = Task(
        "grault",
        {},
        print,
        [data_node_1, data_node_2],
        [data_node_4],
        TaskId("t1"),
    )
    task_2 = Task("garply", {}, print, output=[data_node_4], id=TaskId("t2"))
    task_3 = Task("waldo", {}, print, [data_node_4], None, id=TaskId("t3"))
    task_4 = Task("fred", {}, print, [data_node_4], [data_node_5], TaskId("t4"))
    task_5 = Task("bob", {}, print, [data_node_6], None, TaskId("t5"))
    scenario_6 = Scenario("quest", [task_1, task_2, task_3, task_4, task_5], {}, [], ScenarioId("s6"))

    assert scenario_6._get_inputs() == {data_node_1, data_node_2, data_node_6}
    assert scenario_6._get_set_of_tasks() == {task_1, task_2, task_3, task_4, task_5}
    _assert_equal(scenario_6._get_sorted_tasks(), [[task_5, task_2, task_1], [task_4, task_3]])

    #  p1  s1 ---
    #            |
    #            |---> t1 ---|      -----> t3
    #            |           |      |
    #      s2 ---             ---> s4 ---> t4 ---> s5
    #  p2  t2 ---> s4 ---> t3
    #  p3  s6 ---> t5 ---> s4 ---> t4 ---> s5

    data_node_1 = DataNode("foo", Scope.SCENARIO, "s1")
    data_node_2 = DataNode("bar", Scope.SCENARIO, "s2")
    data_node_4 = DataNode("qux", Scope.SCENARIO, "s4")
    data_node_5 = DataNode("quux", Scope.SCENARIO, "s5")
    data_node_6 = DataNode("quuz", Scope.SCENARIO, "s6")
    task_1 = Task(
        "grault",
        {},
        print,
        [data_node_1, data_node_2],
        [data_node_4],
        TaskId("t1"),
    )
    task_2 = Task("garply", {}, print, output=[data_node_4], id=TaskId("t2"))
    task_3 = Task("waldo", {}, print, [data_node_4], None, id=TaskId("t3"))
    task_4 = Task("fred", {}, print, [data_node_4], [data_node_5], TaskId("t4"))
    task_5 = Task("bob", {}, print, [data_node_6], [data_node_4], None, TaskId("t5"))
    scenario_7 = Scenario("quest", [task_4, task_1, task_2, task_3, task_5], {}, [], scenario_id=ScenarioId("s7"))

    assert scenario_7._get_inputs() == {data_node_1, data_node_2, data_node_6}
    assert scenario_7._get_set_of_tasks() == {task_1, task_2, task_3, task_4, task_5}
    _assert_equal(scenario_7._get_sorted_tasks(), [[task_5, task_2, task_1], [task_4, task_3]])

    #  p1  s1 ---
    #            |
    #            |---> t1 ---|      -----> t3
    #            |           |      |
    #      s2 ---             ---> s3 ---> t4 ---> s4
    #  p2  t2 ---> s3 ---> t3
    #  p3  s5 ---> t5 ---> s3 ---> t4 ---> s4
    #  p4  s3 ---> t4 ---> s4

    data_node_1 = DataNode("foo", Scope.SCENARIO, "s1")
    data_node_2 = DataNode("bar", Scope.SCENARIO, "s2")
    data_node_3 = DataNode("qux", Scope.SCENARIO, "s3")
    data_node_4 = DataNode("quux", Scope.SCENARIO, "s4")
    data_node_5 = DataNode("quuz", Scope.SCENARIO, "s5")
    task_1 = Task(
        "grault",
        {},
        print,
        [data_node_1, data_node_2],
        [data_node_3],
        TaskId("t1"),
    )
    task_2 = Task("garply", {}, print, output=[data_node_3], id=TaskId("t2"))
    task_3 = Task("waldo", {}, print, [data_node_3], None, id=TaskId("t3"))
    task_4 = Task("fred", {}, print, [data_node_3], [data_node_4], TaskId("t4"))
    task_5 = Task("bob", {}, print, [data_node_5], [data_node_3], TaskId("t5"))
    scenario_8 = Scenario("quest", [task_1, task_2, task_3, task_4, task_5], {}, [], scenario_id=ScenarioId("s8"))

    assert scenario_8._get_inputs() == {data_node_1, data_node_2, data_node_5}
    assert scenario_8._get_set_of_tasks() == {task_1, task_2, task_3, task_4, task_5}
    _assert_equal(scenario_8._get_sorted_tasks(), [[task_5, task_2, task_1], [task_3, task_4]])


def test_add_and_remove_pipelines():
    data_node_1 = InMemoryDataNode("foo", Scope.SCENARIO, "s1")
    data_node_2 = InMemoryDataNode("bar", Scope.SCENARIO, "s2")
    data_node_3 = InMemoryDataNode("qux", Scope.SCENARIO, "s3")
    data_node_4 = InMemoryDataNode("quux", Scope.SCENARIO, "s4")
    data_node_5 = InMemoryDataNode("quuz", Scope.SCENARIO, "s5")
    task_1 = Task(
        "grault",
        {},
        print,
        [data_node_1, data_node_2],
        [data_node_3],
        TaskId("t1"),
    )
    task_2 = Task("garply", {}, print, output=[data_node_3], id=TaskId("t2"))
    task_3 = Task("waldo", {}, print, [data_node_3], None, id=TaskId("t3"))
    task_4 = Task("fred", {}, print, [data_node_3], [data_node_4], TaskId("t4"))
    task_5 = Task("bob", {}, print, [data_node_5], [data_node_3], TaskId("t5"))
    pipeline_1 = Pipeline("upin", {}, [task_1], PipelineId("p1"))
    pipeline_2 = Pipeline("ipin", {}, [task_1, task_2], PipelineId("p2"))
    pipeline_3 = Pipeline("rask", {}, [task_1, task_5, task_3], PipelineId("p3"))
    scenario_1 = Scenario("quest", [task_1, task_2, task_3, task_4, task_5], {}, [], scenario_id=ScenarioId("s1"))

    task_manager = _TaskManagerFactory._build_manager()
    data_manager = _DataManagerFactory._build_manager()
    pipeline_manager = _PipelineManagerFactory._build_manager()
    scenario_manager = _ScenarioManagerFactory._build_manager()
    for dn in [data_node_1, data_node_2, data_node_3, data_node_4, data_node_5]:
        data_manager._set(dn)
    for t in [task_1, task_2, task_3, task_4, task_5]:
        task_manager._set(t)
    for p in [pipeline_1, pipeline_2, pipeline_3]:
        pipeline_manager._set(p)
    scenario_manager._set(scenario_1)

    assert scenario_1._get_inputs() == {data_node_1, data_node_2, data_node_5}
    assert scenario_1._get_set_of_tasks() == {task_1, task_2, task_3, task_4, task_5}
    assert len(scenario_1.pipelines) == 0

    scenario_1.pipelines = [pipeline_1]
    assert scenario_1.pipelines == {pipeline_1.config_id: pipeline_1}

    scenario_1.add_pipelines([pipeline_2])
    assert scenario_1.pipelines == {pipeline_1.config_id: pipeline_1, pipeline_2.config_id: pipeline_2}

    scenario_1.remove_pipelines([pipeline_1])
    assert scenario_1.pipelines == {pipeline_2.config_id: pipeline_2}

    scenario_1.add_pipelines([pipeline_1, pipeline_3])
    assert scenario_1.pipelines == {
        pipeline_2.config_id: pipeline_2,
        pipeline_1.config_id: pipeline_1,
        pipeline_3.config_id: pipeline_3,
    }

    scenario_1.remove_pipelines([pipeline_2, pipeline_3])
    assert scenario_1.pipelines == {pipeline_1.config_id: pipeline_1}<|MERGE_RESOLUTION|>--- conflicted
+++ resolved
@@ -18,13 +18,9 @@
 from src.taipy.core.cycle._cycle_manager_factory import _CycleManagerFactory
 from src.taipy.core.cycle.cycle import Cycle, CycleId
 from src.taipy.core.data._data_manager_factory import _DataManagerFactory
-<<<<<<< HEAD
 from src.taipy.core.data.in_memory import DataNode, InMemoryDataNode
+from src.taipy.core.data.pickle import PickleDataNode
 from src.taipy.core.pipeline._pipeline_manager_factory import _PipelineManagerFactory
-=======
-from src.taipy.core.data.pickle import PickleDataNode
-from src.taipy.core.pipeline._pipeline_manager import _PipelineManager
->>>>>>> 4d5eccd7
 from src.taipy.core.pipeline.pipeline import Pipeline
 from src.taipy.core.pipeline.pipeline_id import PipelineId
 from src.taipy.core.scenario._scenario_manager_factory import _ScenarioManagerFactory
@@ -101,19 +97,12 @@
     with pytest.raises(InvalidConfigurationId):
         Scenario("foo bar", [], {})
 
-<<<<<<< HEAD
-    input_1 = InMemoryDataNode("input_1", Scope.SCENARIO)
-    input_2 = InMemoryDataNode("input_2", Scope.SCENARIO)
-    output_1 = InMemoryDataNode("output_1", Scope.SCENARIO)
-    output_2 = InMemoryDataNode("output_2", Scope.SCENARIO)
-    additional_dn_1 = InMemoryDataNode("additional_1", Scope.SCENARIO)
-    additional_dn_2 = InMemoryDataNode("additional_2", Scope.SCENARIO)
-=======
     input_1 = PickleDataNode("input_1", Scope.SCENARIO)
     input_2 = PickleDataNode("input_2", Scope.SCENARIO)
     output_1 = PickleDataNode("output_1", Scope.SCENARIO)
     output_2 = PickleDataNode("output_2", Scope.SCENARIO)
->>>>>>> 4d5eccd7
+    additional_dn_1 = PickleDataNode("additional_1", Scope.SCENARIO)
+    additional_dn_2 = PickleDataNode("additional_2", Scope.SCENARIO)
     task_1 = Task("task_1", {}, print, [input_1], [output_1], TaskId("task_id_1"))
     task_2 = Task("task_2", {}, print, [input_2], [output_2], TaskId("task_id_2"))
     pipeline_1 = Pipeline("pipeline_1", {}, [task_1], "pipeline_id_1")
@@ -553,10 +542,6 @@
         mock_remove_tag.assert_called_once_with(scenario, "tag")
 
 
-<<<<<<< HEAD
-def test_get_inputs():
-    def _assert_equal(tasks_a, tasks_b) -> bool:
-=======
 def test_get_inputs_outputs_intermediate_data_nodes():
     data_node_1 = DataNode("foo", Scope.SCENARIO, "s1")
     data_node_2 = DataNode("bar", Scope.SCENARIO, "s2")
@@ -569,16 +554,12 @@
     task_2 = Task("garply", {}, print, [data_node_3], [data_node_5], TaskId("t2"))
     task_3 = Task("waldo", {}, print, [data_node_5, data_node_4], [data_node_6], TaskId("t3"))
     task_4 = Task("fred", {}, print, [data_node_4], [data_node_7], TaskId("t4"))
-    pipeline_1 = Pipeline("plugh", {}, [task_1, task_2, task_3], PipelineId("p1"))
-    pipeline_2 = Pipeline("xyzzy", {}, [task_3, task_4], PipelineId("p2"))
-    scenario = Scenario("scenario", [pipeline_1, pipeline_2], {}, ScenarioId("s1"))
+    scenario = Scenario("scenario", {task_1, task_2, task_3, task_4}, {}, set(), ScenarioId("s1"))
     # s1 ---             ---> s3 ---> t2 ---> s5 ----
     #       |           |                           |
     #       |---> t1 ---|      -------------------------> t3 ---> s6
     #       |           |      |
     # s2 ---             ---> s4 ---> t4 ---> s7
-    assert pipeline_1.get_inputs() == {data_node_1, data_node_2}
-    assert pipeline_2.get_inputs() == {data_node_4, data_node_5}
     assert scenario.get_inputs() == {data_node_1, data_node_2}
     assert scenario.get_outputs() == {data_node_6, data_node_7}
     assert scenario.get_intermediate() == {data_node_3, data_node_4, data_node_5}
@@ -593,16 +574,12 @@
     task_2 = Task("garply", {}, print, None, [data_node_5], TaskId("t2"))
     task_3 = Task("waldo", {}, print, [data_node_5, data_node_4], [data_node_6], TaskId("t3"))
     task_4 = Task("fred", {}, print, [data_node_4], [data_node_7], TaskId("t4"))
-    pipeline_1 = Pipeline("plugh", {}, [task_1, task_2, task_3], PipelineId("p1"))
-    pipeline_2 = Pipeline("xyzzy", {}, [task_3, task_4], PipelineId("p2"))
-    scenario = Scenario("scenario", [pipeline_1, pipeline_2], {}, ScenarioId("s1"))
+    scenario = Scenario("scenario", {task_1, task_2, task_3, task_4}, {}, set(), ScenarioId("s1"))
     # s1 ---      t2 ---> s5 ------
     #       |                     |
     #       |---> t1 ---|      -----> t3 ---> s6
     #       |           |      |
     # s2 ---             ---> s4 ---> t4 ---> s7
-    assert pipeline_1.get_inputs() == {data_node_1, data_node_2}
-    assert pipeline_2.get_inputs() == {data_node_4, data_node_5}
     assert scenario.get_inputs() == {data_node_1, data_node_2}
     assert scenario.get_outputs() == {data_node_6, data_node_7}
     assert scenario.get_intermediate() == {data_node_4, data_node_5}
@@ -621,10 +598,7 @@
     task_4 = Task("fred", {}, print, [data_node_4], [data_node_7], TaskId("t4"))
     task_5 = Task("t5", {}, print, [data_node_8], [data_node_9], TaskId("t5"))
     task_6 = Task("t6", {}, print, [data_node_7, data_node_9], id=TaskId("t6"))
-    pipeline_1 = Pipeline("plugh", {}, [task_1, task_2, task_3], PipelineId("p1"))
-    pipeline_2 = Pipeline("xyzzy", {}, [task_3, task_4], PipelineId("p2"))
-    pipeline_3 = Pipeline("thud", {}, [task_5, task_6], PipelineId("p3"))
-    scenario = Scenario("scenario", [pipeline_1, pipeline_2, pipeline_3], {}, ScenarioId("s1"))
+    scenario = Scenario("scenario", {task_1, task_2, task_3, task_4, task_5, task_6}, {}, set(), ScenarioId("s1"))
     # s1 ---      s6 ---> t2 ---> s5
     #       |                     |
     #       |---> t1 ---|      -----> t3
@@ -632,9 +606,6 @@
     # s2 ---             ---> s4 ---> t4 ---> s7 ---> t6
     #                                              |
     # s8 -------> t5 -------> s9 ------------------
-    assert pipeline_1.get_inputs() == {data_node_1, data_node_2, data_node_6}
-    assert pipeline_2.get_inputs() == {data_node_4, data_node_5}
-    assert pipeline_3.get_inputs() == {data_node_7, data_node_8}
     assert scenario.get_inputs() == {data_node_1, data_node_2, data_node_6, data_node_8}
     assert scenario.get_outputs() == set()
     assert scenario.get_intermediate() == {data_node_5, data_node_4, data_node_7, data_node_9}
@@ -651,10 +622,7 @@
     task_3 = Task("waldo", {}, print, [data_node_4], None, id=TaskId("t3"))
     task_4 = Task("fred", {}, print, [data_node_4, data_node_6], [data_node_7], TaskId("t4"))
     task_5 = Task("bob", {}, print, [data_node_8], None, TaskId("t5"))
-    pipeline_1 = Pipeline("plugh", {}, [task_1, task_2, task_3], PipelineId("p1"))
-    pipeline_2 = Pipeline("xyzzy", {}, [task_3, task_4], PipelineId("p2"))
-    pipeline_3 = Pipeline("p3", {}, [task_5], PipelineId("p3"))
-    scenario = Scenario("scenario", [pipeline_1, pipeline_2, pipeline_3], {}, ScenarioId("sc1"))
+    scenario = Scenario("scenario", {task_1, task_2, task_3, task_4, task_5}, {}, set(), ScenarioId("sc1"))
     # s1 ---
     #       |
     #       |---> t1 ---|      -----> t3
@@ -662,9 +630,6 @@
     # s2 ---             ---> s4 ---> t4 ---> s7
     # t2 ---> s5                   |
     # s8 ---> t5              s6 --|
-    assert pipeline_1.get_inputs() == {data_node_1, data_node_2}
-    assert pipeline_2.get_inputs() == {data_node_4, data_node_6}
-    assert pipeline_3.get_inputs() == {data_node_8}
     assert scenario.get_inputs() == {data_node_1, data_node_2, data_node_8, data_node_6}
     assert scenario.get_outputs() == {data_node_5, data_node_7}
     assert scenario.get_intermediate() == {data_node_4}
@@ -685,10 +650,7 @@
     task_4 = Task("fred", {}, print, [data_node_4], [data_node_7], TaskId("t4"))
     task_5 = Task("t5", {}, print, [data_node_8], [data_node_9], TaskId("t5"))
     task_6 = Task("t6", {}, print, [data_node_7, data_node_9], id=TaskId("t6"))
-    pipeline_1 = Pipeline("plugh", {}, [task_1, task_2, task_3], PipelineId("p1"))
-    pipeline_2 = Pipeline("xyzzy", {}, [task_3, task_4], PipelineId("p2"))
-    pipeline_3 = Pipeline("thud", {}, [task_5, task_6], PipelineId("p3"))
-    scenario = Scenario("scenario", [pipeline_1, pipeline_2, pipeline_3], {}, ScenarioId("s1"))
+    scenario = Scenario("scenario", {task_1, task_2, task_3, task_4, task_5, task_6}, {}, set(), ScenarioId("s1"))
     # s1 ---      s6 ---> t2 ---> s5
     #       |                     |
     #       |---> t1 ---|      -----> t3
@@ -737,10 +699,7 @@
     task_4 = Task("fred", {}, print, [data_node_4], [data_node_7], TaskId("t4"))
     task_5 = Task("t5", {}, print, [data_node_8], [data_node_9], TaskId("t5"))
     task_6 = Task("t6", {}, print, [data_node_7, data_node_9], id=TaskId("t6"))
-    pipeline_1 = Pipeline("plugh", {}, [task_1, task_2, task_3], PipelineId("p1"))
-    pipeline_2 = Pipeline("xyzzy", {}, [task_3, task_4], PipelineId("p2"))
-    pipeline_3 = Pipeline("thud", {}, [task_5, task_6], PipelineId("p3"))
-    scenario = Scenario("scenario", [pipeline_1, pipeline_2, pipeline_3], {}, ScenarioId("s1"))
+    scenario = Scenario("scenario", {task_1, task_2, task_3, task_4, task_5, task_6}, {}, set(), ScenarioId("s1"))
     # s1 ---      s6 ---> t2 ---> s5
     #       |                     |
     #       |---> t1 ---|      -----> t3
@@ -804,47 +763,12 @@
     task_2 = Task("garply", {}, print, id=TaskId("t2"))
     task_3 = Task("waldo", {}, print, id=TaskId("t3"))
     task_4 = Task("fred", {}, print, id=TaskId("t4"))
-    pipeline_1 = Pipeline("plugh", {}, [task_1, task_2, task_3], PipelineId("p1"))
-    pipeline_2 = Pipeline("xyzzy", {}, [task_3, task_4], PipelineId("p2"))
-    scenario_1 = Scenario("scenario_1", [pipeline_1, pipeline_2], {}, ScenarioId("s1"))
-    assert scenario_1.tasks == {"grault": [task_1], "garply": [task_2], "waldo": [task_3], "fred": [task_4]}
-
-    task_5 = Task("waldo", {}, print, id=TaskId("t5"))
-    pipeline_3 = Pipeline("dlugh", {}, [task_1, task_2, task_3], PipelineId("p3"))
-    pipeline_4 = Pipeline("xyzzyx", {}, [task_5, task_4], PipelineId("p4"))
-    scenario_2 = Scenario("scenario_2", [pipeline_3, pipeline_4], {}, ScenarioId("s2"))
-    assert scenario_2.tasks == {"grault": [task_1], "garply": [task_2], "waldo": [task_3, task_5], "fred": [task_4]}
-
-
-def test_get_tasks_with_pipeline_scope():
-
-    a = Config.configure_data_node("A")
-    b = Config.configure_data_node("B")
-    c = Config.configure_data_node("C", scope=Scope.SCENARIO)
-    d = Config.configure_data_node("D", scope=Scope.SCENARIO)
-    e = Config.configure_data_node("E", scope=Scope.SCENARIO)
-
-    t1 = Config.configure_task("t1", print, a, b)
-    t2 = Config.configure_task("t2", print, b, c)
-    t3 = Config.configure_task("t3", print, c, d)
-    t4 = Config.configure_task("t4", print, c, e)
-
-    pA = Config.configure_pipeline("pA", [t1, t2])
-    pB = Config.configure_pipeline("pB", [t2, t3])
-    pC = Config.configure_pipeline("pC", [t2, t4])
-
-    s = Config.configure_scenario("scenario", [pA, pB, pC])
-
-    scenario = taipy.create_scenario(s)
-
-    assert "t1" in scenario.tasks
-    assert len(scenario.tasks["t1"]) == 1
-    assert "t2" in scenario.tasks
-    assert len(scenario.tasks["t2"]) == 3
-    assert "t3" in scenario.tasks
-    assert len(scenario.tasks["t3"]) == 1
-    assert "t4" in scenario.tasks
-    assert len(scenario.tasks["t4"]) == 1
+    scenario_1 = Scenario("scenario_1", {task_1, task_2, task_3, task_4}, {}, set(), ScenarioId("s1"))
+    assert scenario_1.tasks == {"grault": task_1, "garply": task_2, "waldo": task_3, "fred": task_4}
+
+    task_5 = Task("wallo", {}, print, id=TaskId("t5"))
+    scenario_2 = Scenario("scenario_2", {task_1, task_2, task_3, task_4, task_5}, {}, set(), ScenarioId("s2"))
+    assert scenario_2.tasks == {"grault": task_1, "garply": task_2, "waldo": task_3, "fred": task_4, "wallo": task_5}
 
 
 def test_get_set_of_tasks():
@@ -852,21 +776,16 @@
     task_2 = Task("garply", {}, print, id=TaskId("t2"))
     task_3 = Task("waldo", {}, print, id=TaskId("t3"))
     task_4 = Task("fred", {}, print, id=TaskId("t4"))
-    pipeline_1 = Pipeline("plugh", {}, [task_1, task_2, task_3], PipelineId("p1"))
-    pipeline_2 = Pipeline("xyzzy", {}, [task_3, task_4], PipelineId("p2"))
-    scenario_1 = Scenario("scenario_1", [pipeline_1, pipeline_2], {}, ScenarioId("s1"))
+    scenario_1 = Scenario("scenario_1", {task_1, task_2, task_3, task_4}, {}, set(), ScenarioId("s1"))
     assert scenario_1._get_set_of_tasks() == {task_1, task_2, task_3, task_4}
 
-    task_5 = Task("waldo", {}, print, id=TaskId("t5"))
-    pipeline_3 = Pipeline("dlugh", {}, [task_1, task_2, task_3], PipelineId("p3"))
-    pipeline_4 = Pipeline("xyzzyx", {}, [task_5, task_4], PipelineId("p4"))
-    scenario_2 = Scenario("scenario_2", [pipeline_3, pipeline_4], {}, ScenarioId("s2"))
+    task_5 = Task("wallo", {}, print, id=TaskId("t5"))
+    scenario_2 = Scenario("scenario_2", {task_1, task_2, task_3, task_4, task_5}, {}, set(), ScenarioId("s2"))
     assert scenario_2._get_set_of_tasks() == {task_1, task_2, task_3, task_4, task_5}
 
 
 def test_get_sorted_tasks():
-    def assert_equal(tasks_a, tasks_b) -> bool:
->>>>>>> 4d5eccd7
+    def _assert_equal(tasks_a, tasks_b) -> bool:
         if len(tasks_a) != len(tasks_b):
             return False
         for i in range(len(tasks_a)):
@@ -901,7 +820,7 @@
     task_4 = Task("fred", {}, print, [data_node_4], [data_node_7], TaskId("t4"))
     scenario_1 = Scenario("scenario_1", {task_1, task_2, task_3, task_4}, {}, [], ScenarioId("s1"))
 
-    assert scenario_1._get_inputs() == {data_node_1, data_node_2}
+    assert scenario_1.get_inputs() == {data_node_1, data_node_2}
     assert scenario_1._get_set_of_tasks() == {task_1, task_2, task_3, task_4}
     _assert_equal(scenario_1._get_sorted_tasks(), [[task_1], [task_2, task_4], [task_3]])
 
@@ -923,7 +842,7 @@
     task_4 = Task("fred", {}, print, [data_node_4], [data_node_7], TaskId("t4"))
     scenario_2 = Scenario("scenario_2", {task_1, task_2, task_3, task_4}, {}, [], ScenarioId("s2"))
 
-    assert scenario_2._get_inputs() == {data_node_1, data_node_2}
+    assert scenario_2.get_inputs() == {data_node_1, data_node_2}
     assert scenario_2._get_set_of_tasks() == {task_1, task_2, task_3, task_4}
     _assert_equal(scenario_2._get_sorted_tasks(), [[task_1, task_2], [task_3, task_4]])
 
@@ -952,7 +871,7 @@
     task_4 = Task("fred", {}, print, [data_node_4], [data_node_7], TaskId("t4"))
     scenario_3 = Scenario("quest", [task_4, task_2, task_1, task_3], {}, [], scenario_id=ScenarioId("s3"))
 
-    assert scenario_3._get_inputs() == {data_node_1, data_node_2, data_node_6}
+    assert scenario_3.get_inputs() == {data_node_1, data_node_2, data_node_6}
     assert scenario_3._get_set_of_tasks() == {task_1, task_2, task_3, task_4}
     assert _assert_equal(scenario_3._get_sorted_tasks(), [[task_2, task_1], [task_4, task_3]])
 
@@ -980,7 +899,7 @@
     task_6 = Task("t6", {}, print, [data_node_7, data_node_9], id=TaskId("t6"))
     scenario_4 = Scenario("scenario_3", [task_1, task_2, task_3, task_4, task_5, task_6], {}, [], ScenarioId("s4"))
 
-    assert scenario_4._get_inputs() == {data_node_1, data_node_2, data_node_6, data_node_8}
+    assert scenario_4.get_inputs() == {data_node_1, data_node_2, data_node_6, data_node_8}
     assert scenario_4._get_set_of_tasks() == {task_1, task_2, task_3, task_4, task_5, task_6}
     _assert_equal(scenario_4._get_sorted_tasks(), [[task_1, task_2, task_5], [task_3, task_4], [task_6]])
 
@@ -1006,7 +925,7 @@
     task_5 = Task("bob", {}, print, [data_node_8], None, TaskId("t5"))
     scenario_5 = Scenario("scenario_4", [task_1, task_2, task_3, task_4, task_5], {}, [], ScenarioId("s5"))
 
-    assert scenario_5._get_inputs() == {data_node_1, data_node_2, data_node_8, data_node_6}
+    assert scenario_5.get_inputs() == {data_node_1, data_node_2, data_node_8, data_node_6}
     assert scenario_5._get_set_of_tasks() == {task_1, task_2, task_3, task_4, task_5}
     _assert_equal(scenario_5._get_sorted_tasks(), [[task_1, task_2, task_5], [task_3, task_4]])
 
@@ -1037,7 +956,7 @@
     task_5 = Task("bob", {}, print, [data_node_6], None, TaskId("t5"))
     scenario_6 = Scenario("quest", [task_1, task_2, task_3, task_4, task_5], {}, [], ScenarioId("s6"))
 
-    assert scenario_6._get_inputs() == {data_node_1, data_node_2, data_node_6}
+    assert scenario_6.get_inputs() == {data_node_1, data_node_2, data_node_6}
     assert scenario_6._get_set_of_tasks() == {task_1, task_2, task_3, task_4, task_5}
     _assert_equal(scenario_6._get_sorted_tasks(), [[task_5, task_2, task_1], [task_4, task_3]])
 
@@ -1068,7 +987,7 @@
     task_5 = Task("bob", {}, print, [data_node_6], [data_node_4], None, TaskId("t5"))
     scenario_7 = Scenario("quest", [task_4, task_1, task_2, task_3, task_5], {}, [], scenario_id=ScenarioId("s7"))
 
-    assert scenario_7._get_inputs() == {data_node_1, data_node_2, data_node_6}
+    assert scenario_7.get_inputs() == {data_node_1, data_node_2, data_node_6}
     assert scenario_7._get_set_of_tasks() == {task_1, task_2, task_3, task_4, task_5}
     _assert_equal(scenario_7._get_sorted_tasks(), [[task_5, task_2, task_1], [task_4, task_3]])
 
@@ -1100,7 +1019,7 @@
     task_5 = Task("bob", {}, print, [data_node_5], [data_node_3], TaskId("t5"))
     scenario_8 = Scenario("quest", [task_1, task_2, task_3, task_4, task_5], {}, [], scenario_id=ScenarioId("s8"))
 
-    assert scenario_8._get_inputs() == {data_node_1, data_node_2, data_node_5}
+    assert scenario_8.get_inputs() == {data_node_1, data_node_2, data_node_5}
     assert scenario_8._get_set_of_tasks() == {task_1, task_2, task_3, task_4, task_5}
     _assert_equal(scenario_8._get_sorted_tasks(), [[task_5, task_2, task_1], [task_3, task_4]])
 
@@ -1140,7 +1059,7 @@
         pipeline_manager._set(p)
     scenario_manager._set(scenario_1)
 
-    assert scenario_1._get_inputs() == {data_node_1, data_node_2, data_node_5}
+    assert scenario_1.get_inputs() == {data_node_1, data_node_2, data_node_5}
     assert scenario_1._get_set_of_tasks() == {task_1, task_2, task_3, task_4, task_5}
     assert len(scenario_1.pipelines) == 0
 
