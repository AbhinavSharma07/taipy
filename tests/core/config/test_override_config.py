--- conflicted
+++ resolved
@@ -33,13 +33,8 @@
     qux_config = Config.configure_scenario("qux", [bar_config], [xyz_config])
 
     assert Config.job_config.max_nb_of_workers == -1
-<<<<<<< HEAD
-    assert Config.global_config.root_folder == "foo"
+    assert Config.core.root_folder == "foo"
     assert len(Config.data_nodes) == 3
-=======
-    assert Config.core.root_folder == "foo"
-    assert len(Config.data_nodes) == 2
->>>>>>> b81799bc
     assert "default" in Config.data_nodes
     assert foo_config.id in Config.data_nodes
     assert xyz_config.id in Config.data_nodes
