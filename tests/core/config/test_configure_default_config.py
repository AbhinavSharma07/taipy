--- conflicted
+++ resolved
@@ -120,23 +120,15 @@
         id="dn3",
         storage_type="csv",
         default_path="dn3.csv",
-<<<<<<< HEAD
         scope=Scope.SCENARIO,
-=======
-        scope=Scope.PIPELINE,
-        validity_period=timedelta(1),
->>>>>>> 06c0f000
+        validity_period=timedelta(1),
     )
     assert dn3.storage_type == "csv"
     assert dn3.default_path == "dn3.csv"
     assert dn3.has_header is False
     assert dn3.exposed_type == "numpy"
-<<<<<<< HEAD
     assert dn3.scope == Scope.SCENARIO
-=======
-    assert dn3.scope == Scope.PIPELINE
-    assert dn3.validity_period == timedelta(1)
->>>>>>> 06c0f000
+    assert dn3.validity_period == timedelta(1)
 
 
 def test_configure_default_json_data_node():
@@ -238,12 +230,8 @@
         storage_type="parquet",
         default_path="dn3.parquet",
         read_kwargs={"filter": "foo"},
-<<<<<<< HEAD
         scope=Scope.SCENARIO,
-=======
-        scope=Scope.PIPELINE,
-        validity_period=timedelta(1),
->>>>>>> 06c0f000
+        validity_period=timedelta(1),
     )
     assert dn3.storage_type == "parquet"
     assert dn3.default_path == "dn3.parquet"
@@ -252,12 +240,8 @@
     assert dn3.read_kwargs == {"filter": "foo"}
     assert dn3.write_kwargs is None
     assert dn3.exposed_type == "numpy"
-<<<<<<< HEAD
     assert dn3.scope == Scope.SCENARIO
-=======
-    assert dn3.scope == Scope.PIPELINE
-    assert dn3.validity_period == timedelta(1)
->>>>>>> 06c0f000
+    assert dn3.validity_period == timedelta(1)
 
 
 def test_configure_default_excel_data_node():
@@ -298,24 +282,16 @@
         id="dn3",
         storage_type="excel",
         default_path="dn3.xlsx",
-<<<<<<< HEAD
         scope=Scope.SCENARIO,
-=======
-        scope=Scope.PIPELINE,
-        validity_period=timedelta(1),
->>>>>>> 06c0f000
+        validity_period=timedelta(1),
     )
     assert dn3.storage_type == "excel"
     assert dn3.default_path == "dn3.xlsx"
     assert dn3.has_header is False
     assert dn3.sheet_name is None
     assert dn3.exposed_type == "numpy"
-<<<<<<< HEAD
     assert dn3.scope == Scope.SCENARIO
-=======
-    assert dn3.scope == Scope.PIPELINE
-    assert dn3.validity_period == timedelta(1)
->>>>>>> 06c0f000
+    assert dn3.validity_period == timedelta(1)
 
 
 def test_configure_default_pickle_data_node():
@@ -353,23 +329,15 @@
         id="dn3",
         storage_type="pickle",
         default_path="dn3.pkl",
-<<<<<<< HEAD
         scope=Scope.SCENARIO,
-=======
-        scope=Scope.PIPELINE,
-        validity_period=timedelta(1),
->>>>>>> 06c0f000
+        validity_period=timedelta(1),
     )
     assert dn3.storage_type == "pickle"
     assert dn3.default_path == "dn3.pkl"
     assert dn3.default_data == 1
     assert dn3.exposed_type == "numpy"
-<<<<<<< HEAD
     assert dn3.scope == Scope.SCENARIO
-=======
-    assert dn3.scope == Scope.PIPELINE
-    assert dn3.validity_period == timedelta(1)
->>>>>>> 06c0f000
+    assert dn3.validity_period == timedelta(1)
 
 
 def test_configure_default_sql_table_data_node():
