# Copyright 2023 Avaiga Private Limited
#
# Licensed under the Apache License, Version 2.0 (the "License"); you may not use this file except in compliance with
# the License. You may obtain a copy of the License at
#
#        http://www.apache.org/licenses/LICENSE-2.0
#
# Unless required by applicable law or agreed to in writing, software distributed under the License is distributed on
# an "AS IS" BASIS, WITHOUT WARRANTIES OR CONDITIONS OF ANY KIND, either express or implied. See the License for the
# specific language governing permissions and limitations under the License.

import multiprocessing
import random
import string
from functools import partial
from time import sleep

import pytest

from taipy.config import Config
from taipy.config.common.scope import Scope
from taipy.core._orchestrator._orchestrator import _Orchestrator
from taipy.core._orchestrator._orchestrator_factory import _OrchestratorFactory
from taipy.core.config.job_config import JobConfig
from taipy.core.data._data_manager import _DataManager
<<<<<<< HEAD
from taipy.core.data.pickle import PickleDataNode
from taipy.core.scenario._scenario_manager import _ScenarioManager
=======
>>>>>>> 9f090c6f
from taipy.core.scenario.scenario import Scenario
from taipy.core.submission._submission_manager import _SubmissionManager
from taipy.core.submission.submission_status import SubmissionStatus
from taipy.core.task.task import Task
from tests.core.utils import assert_true_after_time
<<<<<<< HEAD
=======

>>>>>>> 9f090c6f

# ################################  USER FUNCTIONS  ##################################


def multiply(nb1: float, nb2: float):
    sleep(0.1)
    return nb1 * nb2


def lock_multiply(lock, nb1: float, nb2: float):
    with lock:
        return multiply(nb1, nb2)


def mult_by_2(n):
    return n * 2


<<<<<<< HEAD
def nothing():
    return True


def concat(a, b):
    return a + b


def _error():
    raise Exception


# ################################  TEST METHODS    ##################################


def test_submit_task():
    Config.configure_job_executions(mode=JobConfig._DEVELOPMENT_MODE)

    before_creation = datetime.now()
    sleep(0.1)
    task = _create_task(multiply)
    output_dn_id = task.output[f"{task.config_id}_output0"].id

    _OrchestratorFactory._build_dispatcher()

    assert _DataManager._get(output_dn_id).last_edit_date > before_creation
    assert _DataManager._get(output_dn_id).job_ids == []
    assert _DataManager._get(output_dn_id).is_ready_for_reading

    before_submission_creation = datetime.now()
    sleep(0.1)
    job = _Orchestrator.submit_task(task)
    sleep(0.1)
    after_submission_creation = datetime.now()
    assert _DataManager._get(output_dn_id).read() == 42
    assert _DataManager._get(output_dn_id).last_edit_date > before_submission_creation
    assert _DataManager._get(output_dn_id).last_edit_date < after_submission_creation
    assert _DataManager._get(output_dn_id).job_ids == [job.id]
    assert _DataManager._get(output_dn_id).is_ready_for_reading
    assert job.is_completed()
    assert _SubmissionManager._get(job.submit_id).submission_status == SubmissionStatus.COMPLETED


def test_submit_sequence_generate_unique_submit_id():
    dn_1 = PickleDataNode("dn_config_id_1", Scope.SCENARIO)
    dn_2 = PickleDataNode("dn_config_id_2", Scope.SCENARIO)
    task_1 = Task("task_config_id_1", {}, print, [dn_1])
    task_2 = Task("task_config_id_2", {}, print, [dn_1], [dn_2])

    _DataManager._set(dn_1)
    _DataManager._set(dn_2)
    _TaskManager._set(task_1)
    _TaskManager._set(task_2)

    scenario = Scenario("scenario", [task_1, task_2], {}, sequences={"sequence": {"tasks": [task_1, task_2]}})
    _ScenarioManager._set(scenario)

    sequence = scenario.sequences["sequence"]

    jobs_1 = taipy.submit(sequence)
    jobs_2 = taipy.submit(sequence)
    assert len(jobs_1) == 2
    assert len(jobs_2) == 2
    submit_ids_1 = [job.submit_id for job in jobs_1]
    submit_ids_2 = [job.submit_id for job in jobs_2]
    assert len(set(submit_ids_1)) == 1
    assert len(set(submit_ids_2)) == 1
    assert set(submit_ids_1) != set(submit_ids_2)


def test_submit_scenario_generate_unique_submit_id():
    dn_1 = PickleDataNode("dn_config_id_1", Scope.SCENARIO)
    dn_2 = PickleDataNode("dn_config_id_2", Scope.SCENARIO)
    dn_3 = PickleDataNode("dn_config_id_3", Scope.SCENARIO)
    task_1 = Task("task_config_id_1", {}, print, [dn_1])
    task_2 = Task("task_config_id_2", {}, print, [dn_2])
    task_3 = Task("task_config_id_3", {}, print, [dn_3])
    scenario = Scenario("scenario_config_id", [task_1, task_2, task_3], {})

    _DataManager._set(dn_1)
    _DataManager._set(dn_2)
    _TaskManager._set(task_1)
    _TaskManager._set(task_2)
    _TaskManager._set(task_3)
    _ScenarioManager._set(scenario)

    jobs_1 = taipy.submit(scenario)
    jobs_2 = taipy.submit(scenario)

    assert len(jobs_1) == 3
    assert len(jobs_2) == 3


def test_submit_entity_store_entity_id_in_job():
    dn_1 = PickleDataNode("dn_config_id_1", Scope.SCENARIO)
    dn_2 = PickleDataNode("dn_config_id_2", Scope.SCENARIO)
    dn_3 = PickleDataNode("dn_config_id_3", Scope.SCENARIO)
    task_1 = Task("task_config_id_1", {}, print, [dn_1])
    task_2 = Task("task_config_id_2", {}, print, [dn_2])
    task_3 = Task("task_config_id_3", {}, print, [dn_3])
    scenario = Scenario("scenario_config_id", [task_1, task_2, task_3], {})

    _DataManager._set(dn_1)
    _DataManager._set(dn_2)
    _TaskManager._set(task_1)
    _TaskManager._set(task_2)
    _TaskManager._set(task_3)
    _ScenarioManager._set(scenario)

    jobs_1 = taipy.submit(scenario)
    assert all(job.submit_entity_id == scenario.id for job in jobs_1)

    job_1 = taipy.submit(task_1)
    assert job_1.submit_entity_id == task_1.id


def test_submit_task_that_return_multiple_outputs():
    Config.configure_job_executions(mode=JobConfig._DEVELOPMENT_MODE)

    def return_2tuple(nb1, nb2):
        return multiply(nb1, nb2), multiply(nb1, nb2) / 2

    def return_list(nb1, nb2):
        return [multiply(nb1, nb2), multiply(nb1, nb2) / 2]

    with_tuple = _create_task(return_2tuple, 2)
    with_list = _create_task(return_list, 2)

    _OrchestratorFactory._build_dispatcher()

    _Orchestrator.submit_task(with_tuple)
    _Orchestrator.submit_task(with_list)

    assert (
        with_tuple.output[f"{with_tuple.config_id}_output0"].read()
        == with_list.output[f"{with_list.config_id}_output0"].read()
        == 42
    )
    assert (
        with_tuple.output[f"{with_tuple.config_id}_output1"].read()
        == with_list.output[f"{with_list.config_id}_output1"].read()
        == 21
    )


def test_submit_task_returns_single_iterable_output():
    Config.configure_job_executions(mode=JobConfig._DEVELOPMENT_MODE)

    def return_2tuple(nb1, nb2):
        return multiply(nb1, nb2), multiply(nb1, nb2) / 2

    def return_list(nb1, nb2):
        return [multiply(nb1, nb2), multiply(nb1, nb2) / 2]

    task_with_tuple = _create_task(return_2tuple, 1)
    task_with_list = _create_task(return_list, 1)

    _OrchestratorFactory._build_dispatcher()

    _Orchestrator.submit_task(task_with_tuple)
    assert task_with_tuple.output[f"{task_with_tuple.config_id}_output0"].read() == (42, 21)
    assert len(_OrchestratorFactory._dispatcher._dispatched_processes) == 0
    _Orchestrator.submit_task(task_with_list)
    assert task_with_list.output[f"{task_with_list.config_id}_output0"].read() == [42, 21]
    assert len(_OrchestratorFactory._dispatcher._dispatched_processes) == 0


def test_data_node_not_written_due_to_wrong_result_nb():
    Config.configure_job_executions(mode=JobConfig._DEVELOPMENT_MODE)

    def return_2tuple():
        return lambda nb1, nb2: (multiply(nb1, nb2), multiply(nb1, nb2) / 2)

    task = _create_task(return_2tuple(), 3)

    _OrchestratorFactory._build_dispatcher()

    job = _Orchestrator.submit_task(task)
    assert task.output[f"{task.config_id}_output0"].read() == 0
    assert job.is_failed()
    assert len(_OrchestratorFactory._dispatcher._dispatched_processes) == 0
    assert _SubmissionManager._get(job.submit_id).submission_status == SubmissionStatus.FAILED


def test_scenario_only_submit_same_task_once():
    Config.configure_job_executions(mode=JobConfig._DEVELOPMENT_MODE)
    _OrchestratorFactory._build_dispatcher()

    dn_0 = PickleDataNode("dn_config_0", Scope.SCENARIO, properties={"default_data": 0})
    dn_1 = PickleDataNode("dn_config_1", Scope.SCENARIO, properties={"default_data": 1})
    dn_2 = PickleDataNode("dn_config_2", Scope.SCENARIO, properties={"default_data": 2})
    task_1 = Task("task_config_1", {}, print, input=[dn_0], output=[dn_1], id="task_1")
    task_2 = Task("task_config_2", {}, print, input=[dn_1], id="task_2")
    task_3 = Task("task_config_3", {}, print, input=[dn_1], output=[dn_2], id="task_3")
    scenario_1 = Scenario(
        "scenario_config_1",
        [task_1, task_2, task_3],
        {},
        "scenario_1",
        sequences={"sequence_1": {"tasks": [task_1, task_2]}, "sequence_2": {"tasks": [task_1, task_3]}},
    )
    sequence_1 = scenario_1.sequences["sequence_1"]
    sequence_2 = scenario_1.sequences["sequence_2"]

    jobs = _Orchestrator.submit(scenario_1)
    assert len(jobs) == 3
    assert all(job.is_completed() for job in jobs)
    assert all(not _Orchestrator._is_blocked(job) for job in jobs)
    assert _SubmissionManager._get(jobs[0].submit_id).submission_status == SubmissionStatus.COMPLETED

    jobs = _Orchestrator.submit(sequence_1)
    assert len(jobs) == 2
    assert all(job.is_completed() for job in jobs)
    assert all(not _Orchestrator._is_blocked(job) for job in jobs)
    assert _SubmissionManager._get(jobs[0].submit_id).submission_status == SubmissionStatus.COMPLETED

    jobs = _Orchestrator.submit(sequence_2)
    assert len(jobs) == 2
    assert all(job.is_completed() for job in jobs)
    assert all(not _Orchestrator._is_blocked(job) for job in jobs)
    assert _SubmissionManager._get(jobs[0].submit_id).submission_status == SubmissionStatus.COMPLETED


def test_update_status_fail_job():
    Config.configure_job_executions(mode=JobConfig._DEVELOPMENT_MODE)
    _OrchestratorFactory._build_dispatcher()

    dn_0 = PickleDataNode("dn_config_0", Scope.SCENARIO, properties={"default_data": 0})
    dn_1 = PickleDataNode("dn_config_1", Scope.SCENARIO, properties={"default_data": 1})
    dn_2 = PickleDataNode("dn_config_2", Scope.SCENARIO, properties={"default_data": 2})
    task_0 = Task("task_config_0", {}, _error, output=[dn_0], id="task_0")
    task_1 = Task("task_config_1", {}, print, input=[dn_0], output=[dn_1], id="task_1")
    task_2 = Task("task_config_2", {}, print, input=[dn_1], id="task_2")
    task_3 = Task("task_config_3", {}, print, input=[dn_2], id="task_3")
    scenario_1 = Scenario("scenario_config_1", [task_0, task_1, task_2, task_3], {}, "scenario_1")
    scenario_2 = Scenario("scenario_config_2", [task_0, task_1, task_2, task_3], {}, "scenario_2")

    _DataManager._set(dn_0)
    _DataManager._set(dn_1)
    _DataManager._set(dn_2)
    _TaskManager._set(task_0)
    _TaskManager._set(task_1)
    _TaskManager._set(task_2)
    _TaskManager._set(task_3)
    _ScenarioManager._set(scenario_1)
    _ScenarioManager._set(scenario_2)

    job = _Orchestrator.submit_task(task_0)
    assert job.is_failed()
    assert _SubmissionManager._get(job.submit_id).submission_status == SubmissionStatus.FAILED

    jobs = _Orchestrator.submit(scenario_1)
    tasks_jobs = {job._task.id: job for job in jobs}
    assert tasks_jobs["task_0"].is_failed()
    assert all(job.is_abandoned() for job in [tasks_jobs["task_1"], tasks_jobs["task_2"]])
    assert tasks_jobs["task_3"].is_completed()
    assert all(not _Orchestrator._is_blocked(job) for job in jobs)
    assert _SubmissionManager._get(jobs[0].submit_id).submission_status == SubmissionStatus.FAILED

    jobs = _Orchestrator.submit(scenario_2)
    tasks_jobs = {job._task.id: job for job in jobs}
    assert tasks_jobs["task_0"].is_failed()
    assert all(job.is_abandoned() for job in [tasks_jobs["task_1"], tasks_jobs["task_2"]])
    assert tasks_jobs["task_3"].is_completed()
    assert all(not _Orchestrator._is_blocked(job) for job in jobs)
    assert _SubmissionManager._get(jobs[0].submit_id).submission_status == SubmissionStatus.FAILED


def test_update_status_fail_job_in_parallel_one_job():
    Config.configure_job_executions(mode=JobConfig._STANDALONE_MODE, max_nb_of_workers=2)
    _OrchestratorFactory._build_dispatcher()

    dn = PickleDataNode("dn_config_0", Scope.SCENARIO, properties={"default_data": 0})
    task = Task("task_config_0", {}, _error, output=[dn], id="task_0")
    _DataManager._set(dn)
    _TaskManager._set(task)
    job = _Orchestrator.submit_task(task)
    assert_true_after_time(job.is_failed)
    assert_true_after_time(lambda: _SubmissionManager._get(job.submit_id).submission_status == SubmissionStatus.FAILED)


def test_update_status_fail_job_in_parallel_one_sequence():
    Config.configure_job_executions(mode=JobConfig._STANDALONE_MODE, max_nb_of_workers=2)
    _OrchestratorFactory._build_dispatcher()

    dn_0 = PickleDataNode("dn_config_0", Scope.SCENARIO, properties={"default_data": 0})
    dn_1 = PickleDataNode("dn_config_1", Scope.SCENARIO, properties={"default_data": 1})
    dn_2 = PickleDataNode("dn_config_2", Scope.SCENARIO, properties={"default_data": 2})
    task_0 = Task("task_config_0", {}, _error, output=[dn_0], id="task_0")
    task_1 = Task("task_config_1", {}, print, input=[dn_0], output=[dn_1], id="task_1")
    task_2 = Task("task_config_2", {}, print, input=[dn_1], id="task_2")
    task_3 = Task("task_config_3", {}, print, input=[dn_2], id="task_3")
    sc = Scenario(
        "scenario_config_1",
        set([task_0, task_1, task_2, task_3]),
        {},
        set(),
        "scenario_1",
        sequences={"sequence_1": {"tasks": [task_0, task_1, task_2]}},
    )
    _DataManager._set(dn_0)
    _DataManager._set(dn_1)
    _DataManager._set(dn_2)
    _TaskManager._set(task_0)
    _TaskManager._set(task_1)
    _TaskManager._set(task_2)
    _TaskManager._set(task_3)
    _ScenarioManager._set(sc)

    jobs = _Orchestrator.submit(sc.sequences["sequence_1"])

    tasks_jobs = {job._task.id: job for job in jobs}
    assert_true_after_time(tasks_jobs["task_0"].is_failed)
    assert_true_after_time(lambda: all(job.is_abandoned() for job in [tasks_jobs["task_1"], tasks_jobs["task_2"]]))
    assert_true_after_time(lambda: all(not _Orchestrator._is_blocked(job) for job in jobs))
    submit_id = jobs[0].submit_id
    submission = _SubmissionManager._get(submit_id)
    assert_true_after_time(lambda: submission.submission_status == SubmissionStatus.FAILED)


def test_update_status_fail_job_in_parallel_one_scenario():
    Config.configure_job_executions(mode=JobConfig._STANDALONE_MODE, max_nb_of_workers=2)
    _OrchestratorFactory._build_dispatcher()

    dn_0 = PickleDataNode("dn_config_0", Scope.SCENARIO, properties={"default_data": 0})
    dn_1 = PickleDataNode("dn_config_1", Scope.SCENARIO, properties={"default_data": 1})
    dn_2 = PickleDataNode("dn_config_2", Scope.SCENARIO, properties={"default_data": 2})
    task_0 = Task("task_config_0", {}, _error, output=[dn_0], id="task_0")
    task_1 = Task("task_config_1", {}, print, input=[dn_0], output=[dn_1], id="task_1")
    task_2 = Task("task_config_2", {}, print, input=[dn_1], id="task_2")
    task_3 = Task("task_config_3", {}, print, input=[dn_2], id="task_3")
    sc = Scenario("scenario_config_1", set([task_0, task_1, task_2, task_3]), {}, set(), "scenario_1")

    _DataManager._set(dn_0)
    _DataManager._set(dn_1)
    _DataManager._set(dn_2)
    _TaskManager._set(task_0)
    _TaskManager._set(task_1)
    _TaskManager._set(task_2)
    _TaskManager._set(task_3)
    _ScenarioManager._set(sc)

    jobs = _Orchestrator.submit(sc)

    tasks_jobs = {job._task.id: job for job in jobs}
    assert_true_after_time(tasks_jobs["task_0"].is_failed)
    assert_true_after_time(tasks_jobs["task_3"].is_completed)
    assert_true_after_time(lambda: all(job.is_abandoned() for job in [tasks_jobs["task_1"], tasks_jobs["task_2"]]))
    assert_true_after_time(lambda: all(not _Orchestrator._is_blocked(job) for job in jobs))
    submit_id = jobs[0].submit_id
    submission = _SubmissionManager._get(submit_id)
    assert_true_after_time(lambda: submission.submission_status == SubmissionStatus.FAILED)


def test_submit_task_in_parallel():
    m = multiprocessing.Manager()
    lock = m.Lock()

    Config.configure_job_executions(mode=JobConfig._STANDALONE_MODE, max_nb_of_workers=2)

    task = _create_task(partial(lock_multiply, lock))

    _OrchestratorFactory._build_dispatcher()

    with lock:
        assert task.output[f"{task.config_id}_output0"].read() == 0
        job = _Orchestrator.submit_task(task)
        assert_true_after_time(job.is_running)
        assert_true_after_time(lambda: len(_OrchestratorFactory._dispatcher._dispatched_processes) == 1)
        assert_true_after_time(
            lambda: _SubmissionManager._get(job.submit_id).submission_status == SubmissionStatus.RUNNING
        )

    assert_true_after_time(lambda: task.output[f"{task.config_id}_output0"].read() == 42)
    assert_true_after_time(job.is_completed)
    assert_true_after_time(
        lambda: _SubmissionManager._get(job.submit_id).submission_status == SubmissionStatus.COMPLETED
    )
    assert len(_OrchestratorFactory._dispatcher._dispatched_processes) == 0


def test_submit_sequence_in_parallel():
    m = multiprocessing.Manager()
    lock = m.Lock()

    Config.configure_job_executions(mode=JobConfig._STANDALONE_MODE, max_nb_of_workers=2)

    task = _create_task(partial(lock_multiply, lock))
    sequence = Sequence({}, [task], "sequence_id")

    _OrchestratorFactory._build_dispatcher()

    with lock:
        assert task.output[f"{task.config_id}_output0"].read() == 0
        job = _Orchestrator.submit(sequence)[0]
        assert_true_after_time(job.is_running)
        assert_true_after_time(lambda: len(_OrchestratorFactory._dispatcher._dispatched_processes) == 1)
        assert_true_after_time(
            lambda: _SubmissionManager._get(job.submit_id).submission_status == SubmissionStatus.RUNNING
        )

    assert_true_after_time(lambda: task.output[f"{task.config_id}_output0"].read() == 42)
    assert_true_after_time(job.is_completed)
    assert_true_after_time(
        lambda: _SubmissionManager._get(job.submit_id).submission_status == SubmissionStatus.COMPLETED
    )
    assert len(_OrchestratorFactory._dispatcher._dispatched_processes) == 0


def test_submit_scenario_in_parallel():
    m = multiprocessing.Manager()
    lock = m.Lock()

    Config.configure_job_executions(mode=JobConfig._STANDALONE_MODE, max_nb_of_workers=2)

    task = _create_task(partial(lock_multiply, lock))
    scenario = Scenario("scenario_config", [task], {}, [], "scenario_id")

    _OrchestratorFactory._build_dispatcher()

    with lock:
        assert task.output[f"{task.config_id}_output0"].read() == 0
        job = _Orchestrator.submit(scenario)[0]
        assert_true_after_time(job.is_running)
        assert_true_after_time(lambda: len(_OrchestratorFactory._dispatcher._dispatched_processes) == 1)
        assert_true_after_time(
            lambda: _SubmissionManager._get(job.submit_id).submission_status == SubmissionStatus.RUNNING
        )

    assert_true_after_time(lambda: task.output[f"{task.config_id}_output0"].read() == 42)
    assert_true_after_time(job.is_completed)
    assert_true_after_time(
        lambda: _SubmissionManager._get(job.submit_id).submission_status == SubmissionStatus.COMPLETED
    )
    assert len(_OrchestratorFactory._dispatcher._dispatched_processes) == 0


def sleep_fct(seconds):
    sleep(seconds)


def sleep_and_raise_error_fct(seconds):
    sleep(seconds)
    raise Exception


def test_submit_task_synchronously_in_parallel():
    Config.configure_job_executions(mode=JobConfig._STANDALONE_MODE, max_nb_of_workers=2)
    _OrchestratorFactory._build_dispatcher()

    sleep_period = 1
    start_time = datetime.now()
    task = Task("sleep_task", {}, function=partial(sleep, sleep_period))
    job = _Orchestrator.submit_task(task, wait=True)
    assert (datetime.now() - start_time).seconds >= sleep_period
    assert_true_after_time(job.is_completed)
    assert_true_after_time(
        lambda: _SubmissionManager._get(job.submit_id).submission_status == SubmissionStatus.COMPLETED
    )


def test_submit_sequence_synchronously_in_parallel():
    Config.configure_job_executions(mode=JobConfig._STANDALONE_MODE, max_nb_of_workers=2)
    _OrchestratorFactory._build_dispatcher()

    sleep_period = 1
    start_time = datetime.now()
    task = Task("sleep_task", {}, function=partial(sleep, sleep_period))
    sequence = Sequence({}, [task], "sequence_id")

    job = _Orchestrator.submit(sequence, wait=True)[0]
    assert (datetime.now() - start_time).seconds >= sleep_period
    assert_true_after_time(job.is_completed)
    assert_true_after_time(
        lambda: _SubmissionManager._get(job.submit_id).submission_status == SubmissionStatus.COMPLETED
    )


def test_submit_scenario_synchronously_in_parallel():
    Config.configure_job_executions(mode=JobConfig._STANDALONE_MODE, max_nb_of_workers=2)
    _OrchestratorFactory._build_dispatcher()

    sleep_period = 1
    start_time = datetime.now()
    task = Task("sleep_task", {}, function=partial(sleep, sleep_period))
    scenario = Scenario("scenario_config", [task], {})

    job = _Orchestrator.submit(scenario, wait=True)[0]
    assert (datetime.now() - start_time).seconds >= sleep_period
    assert_true_after_time(job.is_completed)
    assert_true_after_time(
        lambda: _SubmissionManager._get(job.submit_id).submission_status == SubmissionStatus.COMPLETED
    )


def test_submit_fail_task_synchronously_in_parallel():
    Config.configure_job_executions(mode=JobConfig._STANDALONE_MODE, max_nb_of_workers=2)
    _OrchestratorFactory._build_dispatcher()

    sleep_period = 1.0
    start_time = datetime.now()
    task = Task("sleep_task", {}, function=partial(sleep_and_raise_error_fct, sleep_period))
    job = _Orchestrator.submit_task(task, wait=True)
    assert (datetime.now() - start_time).seconds >= sleep_period
    assert_true_after_time(job.is_failed)
    assert_true_after_time(lambda: _SubmissionManager._get(job.submit_id).submission_status == SubmissionStatus.FAILED)


def test_submit_fail_sequence_synchronously_in_parallel():
    Config.configure_job_executions(mode=JobConfig._STANDALONE_MODE, max_nb_of_workers=2)
    _OrchestratorFactory._build_dispatcher()

    sleep_period = 1.0
    start_time = datetime.now()
    task = Task("sleep_task", {}, function=partial(sleep_and_raise_error_fct, sleep_period))
    sequence = Sequence({}, [task], "sequence_id")

    job = _Orchestrator.submit(sequence, wait=True)[0]
    assert (datetime.now() - start_time).seconds >= sleep_period
    assert_true_after_time(job.is_failed)
    assert_true_after_time(lambda: _SubmissionManager._get(job.submit_id).submission_status == SubmissionStatus.FAILED)


def test_submit_fail_scenario_synchronously_in_parallel():
    Config.configure_job_executions(mode=JobConfig._STANDALONE_MODE, max_nb_of_workers=2)
    _OrchestratorFactory._build_dispatcher()

    sleep_period = 1.0
    start_time = datetime.now()
    task = Task("sleep_task", {}, function=partial(sleep_and_raise_error_fct, sleep_period))
    scenario = Scenario("scenario_config", [task], {})

    job = _Orchestrator.submit(scenario, wait=True)[0]
    assert (datetime.now() - start_time).seconds >= sleep_period
    assert_true_after_time(job.is_failed)
    assert_true_after_time(lambda: _SubmissionManager._get(job.submit_id).submission_status == SubmissionStatus.FAILED)


def test_submit_task_synchronously_in_parallel_with_timeout():
    Config.configure_job_executions(mode=JobConfig._STANDALONE_MODE, max_nb_of_workers=2)
    _OrchestratorFactory._build_dispatcher()

    task_duration = 2
    timeout_duration = task_duration - 1
    task = Task("sleep_task", {}, function=partial(sleep, task_duration))

    start_time = datetime.now()
    job = _Orchestrator.submit_task(task, wait=True, timeout=timeout_duration)
    end_time = datetime.now()

    assert timeout_duration <= (end_time - start_time).seconds
    assert_true_after_time(job.is_completed)
    assert_true_after_time(
        lambda: _SubmissionManager._get(job.submit_id).submission_status == SubmissionStatus.COMPLETED
    )


=======
@pytest.mark.orchestrator_dispatcher
>>>>>>> 9f090c6f
def test_submit_task_multithreading_multiple_task():
    Config.configure_job_executions(mode=JobConfig._STANDALONE_MODE, max_nb_of_workers=2)

    m = multiprocessing.Manager()
    lock_1 = m.Lock()
    lock_2 = m.Lock()

    task_1 = _create_task(partial(lock_multiply, lock_1))
    task_2 = _create_task(partial(lock_multiply, lock_2))

    _OrchestratorFactory._build_dispatcher()

    with lock_1:
        with lock_2:
            job_1 = _Orchestrator.submit_task(task_1)
            job_2 = _Orchestrator.submit_task(task_2)

            assert task_1.output[f"{task_1.config_id}_output0"].read() == 0
            assert task_2.output[f"{task_2.config_id}_output0"].read() == 0
            assert_true_after_time(job_1.is_running)
            assert_true_after_time(job_2.is_running)
            assert_true_after_time(lambda: len(_OrchestratorFactory._dispatcher._dispatched_processes) == 2)
            assert_true_after_time(
                lambda: _SubmissionManager._get(job_1.submit_id).submission_status == SubmissionStatus.RUNNING
            )
            assert_true_after_time(
                lambda: _SubmissionManager._get(job_2.submit_id).submission_status == SubmissionStatus.RUNNING
            )

        assert_true_after_time(lambda: task_2.output[f"{task_2.config_id}_output0"].read() == 42)
        assert task_1.output[f"{task_1.config_id}_output0"].read() == 0
        assert_true_after_time(job_2.is_completed)
        assert_true_after_time(job_1.is_running)
        assert_true_after_time(lambda: len(_OrchestratorFactory._dispatcher._dispatched_processes) == 1)
        assert_true_after_time(
            lambda: _SubmissionManager._get(job_1.submit_id).submission_status == SubmissionStatus.RUNNING
        )
        assert_true_after_time(
            lambda: _SubmissionManager._get(job_2.submit_id).submission_status == SubmissionStatus.COMPLETED
        )

    assert_true_after_time(lambda: task_1.output[f"{task_1.config_id}_output0"].read() == 42)
    assert_true_after_time(job_1.is_completed)
    assert_true_after_time(lambda: len(_OrchestratorFactory._dispatcher._dispatched_processes) == 0)
    assert_true_after_time(
        lambda: _SubmissionManager._get(job_1.submit_id).submission_status == SubmissionStatus.COMPLETED
    )

    assert job_2.is_completed()
    assert _SubmissionManager._get(job_2.submit_id).submission_status == SubmissionStatus.COMPLETED


@pytest.mark.orchestrator_dispatcher
def test_submit_submittable_multithreading_multiple_task():
    Config.configure_job_executions(mode=JobConfig._STANDALONE_MODE, max_nb_of_workers=2)

    m = multiprocessing.Manager()
    lock_1 = m.Lock()
    lock_2 = m.Lock()

    task_1 = _create_task(partial(lock_multiply, lock_1))
    task_2 = _create_task(partial(lock_multiply, lock_2))

    scenario = Scenario("scenario_config", [task_1, task_2], {})

    _OrchestratorFactory._build_dispatcher()

    with lock_1:
        with lock_2:
            tasks_jobs = {job._task.id: job for job in _Orchestrator.submit(scenario)}
            job_1 = tasks_jobs[task_1.id]
            job_2 = tasks_jobs[task_2.id]

            assert task_1.output[f"{task_1.config_id}_output0"].read() == 0
            assert task_2.output[f"{task_2.config_id}_output0"].read() == 0
            assert_true_after_time(job_1.is_running)
            assert_true_after_time(job_2.is_running)
            assert_true_after_time(lambda: len(_OrchestratorFactory._dispatcher._dispatched_processes) == 2)
            assert_true_after_time(
                lambda: _SubmissionManager._get(job_1.submit_id).submission_status == SubmissionStatus.RUNNING
            )
        assert_true_after_time(lambda: task_2.output[f"{task_2.config_id}_output0"].read() == 42)
        assert task_1.output[f"{task_1.config_id}_output0"].read() == 0
        assert_true_after_time(job_2.is_completed)
        assert_true_after_time(job_1.is_running)
        assert_true_after_time(lambda: len(_OrchestratorFactory._dispatcher._dispatched_processes) == 1)
        assert_true_after_time(
            lambda: _SubmissionManager._get(job_1.submit_id).submission_status == SubmissionStatus.RUNNING
        )

    assert_true_after_time(lambda: task_1.output[f"{task_1.config_id}_output0"].read() == 42)
    assert_true_after_time(job_1.is_completed)
    assert_true_after_time(lambda: len(_OrchestratorFactory._dispatcher._dispatched_processes) == 0)
    assert_true_after_time(job_2.is_completed)
    assert_true_after_time(
        lambda: _SubmissionManager._get(job_1.submit_id).submission_status == SubmissionStatus.COMPLETED
    )


@pytest.mark.orchestrator_dispatcher
def test_submit_task_multithreading_multiple_task_in_sync_way_to_check_job_status():
    Config.configure_job_executions(mode=JobConfig._STANDALONE_MODE, max_nb_of_workers=2)

    m = multiprocessing.Manager()
    lock_0 = m.Lock()
    lock_1 = m.Lock()
    lock_2 = m.Lock()

    task_0 = _create_task(partial(lock_multiply, lock_0))
    task_1 = _create_task(partial(lock_multiply, lock_1))
    task_2 = _create_task(partial(lock_multiply, lock_2))

    _OrchestratorFactory._build_dispatcher()

    with lock_0:
        job_0 = _Orchestrator.submit_task(task_0)
        assert_true_after_time(job_0.is_running)
        assert_true_after_time(lambda: len(_OrchestratorFactory._dispatcher._dispatched_processes) == 1)
        assert_true_after_time(
            lambda: _SubmissionManager._get(job_0.submit_id).submission_status == SubmissionStatus.RUNNING
        )
        with lock_1:
            with lock_2:
                assert task_1.output[f"{task_1.config_id}_output0"].read() == 0
                assert task_2.output[f"{task_2.config_id}_output0"].read() == 0
                job_2 = _Orchestrator.submit_task(task_2)
                job_1 = _Orchestrator.submit_task(task_1)
                assert_true_after_time(job_0.is_running)
                assert_true_after_time(job_1.is_pending)
                assert_true_after_time(job_2.is_running)
                assert_true_after_time(
                    lambda: _SubmissionManager._get(job_0.submit_id).submission_status == SubmissionStatus.RUNNING
                )
                assert_true_after_time(
                    lambda: _SubmissionManager._get(job_1.submit_id).submission_status == SubmissionStatus.PENDING
                )
                assert_true_after_time(
                    lambda: _SubmissionManager._get(job_2.submit_id).submission_status == SubmissionStatus.RUNNING
                )
                assert_true_after_time(lambda: len(_OrchestratorFactory._dispatcher._dispatched_processes) == 2)

            assert_true_after_time(lambda: task_2.output[f"{task_2.config_id}_output0"].read() == 42)
            assert task_1.output[f"{task_1.config_id}_output0"].read() == 0
            assert_true_after_time(job_0.is_running)
            assert_true_after_time(job_1.is_running)
            assert_true_after_time(job_2.is_completed)
            assert_true_after_time(
                lambda: _SubmissionManager._get(job_0.submit_id).submission_status == SubmissionStatus.RUNNING
            )
            assert_true_after_time(
                lambda: _SubmissionManager._get(job_1.submit_id).submission_status == SubmissionStatus.RUNNING
            )
            assert_true_after_time(
                lambda: _SubmissionManager._get(job_2.submit_id).submission_status == SubmissionStatus.COMPLETED
            )
            assert_true_after_time(lambda: len(_OrchestratorFactory._dispatcher._dispatched_processes) == 2)

        assert_true_after_time(lambda: task_1.output[f"{task_1.config_id}_output0"].read() == 42)
        assert task_0.output[f"{task_0.config_id}_output0"].read() == 0
        assert_true_after_time(job_0.is_running)
        assert_true_after_time(job_1.is_completed)
        assert_true_after_time(
            lambda: _SubmissionManager._get(job_0.submit_id).submission_status == SubmissionStatus.RUNNING
        )
        assert_true_after_time(
            lambda: _SubmissionManager._get(job_1.submit_id).submission_status == SubmissionStatus.COMPLETED
        )

        assert job_2.is_completed()
        assert _SubmissionManager._get(job_2.submit_id).submission_status == SubmissionStatus.COMPLETED
        assert_true_after_time(lambda: len(_OrchestratorFactory._dispatcher._dispatched_processes) == 1)

    assert_true_after_time(lambda: len(_OrchestratorFactory._dispatcher._dispatched_processes) == 0)
    assert task_0.output[f"{task_0.config_id}_output0"].read() == 42
    assert job_0.is_completed()
    assert job_1.is_completed()
    assert job_2.is_completed()
    assert _SubmissionManager._get(job_0.submit_id).submission_status == SubmissionStatus.COMPLETED
    assert _SubmissionManager._get(job_1.submit_id).submission_status == SubmissionStatus.COMPLETED
    assert _SubmissionManager._get(job_2.submit_id).submission_status == SubmissionStatus.COMPLETED


@pytest.mark.orchestrator_dispatcher
def test_blocked_task():
    Config.configure_job_executions(mode=JobConfig._STANDALONE_MODE, max_nb_of_workers=2)

    m = multiprocessing.Manager()
    lock_1 = m.Lock()
    lock_2 = m.Lock()

    foo_cfg = Config.configure_data_node("foo", default_data=1)
    bar_cfg = Config.configure_data_node("bar")
    baz_cfg = Config.configure_data_node("baz")

    _OrchestratorFactory._build_dispatcher()

    dns = _DataManager._bulk_get_or_create([foo_cfg, bar_cfg, baz_cfg])
    foo = dns[foo_cfg]
    bar = dns[bar_cfg]
    baz = dns[baz_cfg]
    task_1 = Task("by_2", {}, partial(lock_multiply, lock_1, 2), [foo], [bar])
    task_2 = Task("by_3", {}, partial(lock_multiply, lock_2, 3), [bar], [baz])

    assert task_1.foo.is_ready_for_reading  # foo is ready
    assert not task_1.bar.is_ready_for_reading  # But bar is not ready
    assert not task_2.baz.is_ready_for_reading  # neither does baz

    assert len(_Orchestrator.blocked_jobs) == 0
    job_2 = _Orchestrator.submit_task(task_2)  # job 2 is submitted first
    assert job_2.is_blocked()  # since bar is not is_valid the job 2 is blocked
    assert_true_after_time(lambda: len(_OrchestratorFactory._dispatcher._dispatched_processes) == 0)
    assert _SubmissionManager._get(job_2.submit_id).submission_status == SubmissionStatus.BLOCKED
    assert len(_Orchestrator.blocked_jobs) == 1
    with lock_2:
        with lock_1:
            job_1 = _Orchestrator.submit_task(task_1)  # job 1 is submitted and locked
            assert_true_after_time(job_1.is_running)  # so it is still running
            assert_true_after_time(lambda: len(_OrchestratorFactory._dispatcher._dispatched_processes) == 1)
            assert not _DataManager._get(task_1.bar.id).is_ready_for_reading  # And bar still not ready
            assert_true_after_time(job_2.is_blocked)  # the job_2 remains blocked
            assert_true_after_time(
                lambda: _SubmissionManager._get(job_1.submit_id).submission_status == SubmissionStatus.RUNNING
            )
            assert_true_after_time(
                lambda: _SubmissionManager._get(job_2.submit_id).submission_status == SubmissionStatus.BLOCKED
            )
        assert_true_after_time(job_1.is_completed)  # job1 unlocked and can complete
        assert _DataManager._get(task_1.bar.id).is_ready_for_reading  # bar becomes ready
        assert _DataManager._get(task_1.bar.id).read() == 2  # the data is computed and written
        assert_true_after_time(job_2.is_running)  # And job 2 can start running
        assert_true_after_time(lambda: len(_OrchestratorFactory._dispatcher._dispatched_processes) == 1)
        assert len(_Orchestrator.blocked_jobs) == 0
        assert_true_after_time(
            lambda: _SubmissionManager._get(job_1.submit_id).submission_status == SubmissionStatus.COMPLETED
        )
        assert_true_after_time(
            lambda: _SubmissionManager._get(job_2.submit_id).submission_status == SubmissionStatus.RUNNING
        )
    assert_true_after_time(job_2.is_completed)  # job 2 unlocked so it can complete
    assert _DataManager._get(task_2.baz.id).is_ready_for_reading  # baz becomes ready
    assert _DataManager._get(task_2.baz.id).read() == 6  # the data is computed and written
    assert_true_after_time(lambda: len(_OrchestratorFactory._dispatcher._dispatched_processes) == 0)
    assert _SubmissionManager._get(job_1.submit_id).submission_status == SubmissionStatus.COMPLETED
    assert_true_after_time(
        lambda: _SubmissionManager._get(job_2.submit_id).submission_status == SubmissionStatus.COMPLETED
    )


@pytest.mark.orchestrator_dispatcher
def test_blocked_submittable():
    Config.configure_job_executions(mode=JobConfig._STANDALONE_MODE, max_nb_of_workers=2)

    m = multiprocessing.Manager()
    lock_1 = m.Lock()
    lock_2 = m.Lock()

    foo_cfg = Config.configure_data_node("foo", default_data=1)
    bar_cfg = Config.configure_data_node("bar")
    baz_cfg = Config.configure_data_node("baz")

    _OrchestratorFactory._build_dispatcher()

    dns = _DataManager._bulk_get_or_create([foo_cfg, bar_cfg, baz_cfg])
    foo = dns[foo_cfg]
    bar = dns[bar_cfg]
    baz = dns[baz_cfg]
    task_1 = Task("by_2", {}, partial(lock_multiply, lock_1, 2), [foo], [bar])
    task_2 = Task("by_3", {}, partial(lock_multiply, lock_2, 3), [bar], [baz])
    scenario = Scenario("scenario_config", [task_1, task_2], {})

    assert task_1.foo.is_ready_for_reading  # foo is ready
    assert not task_1.bar.is_ready_for_reading  # But bar is not ready
    assert not task_2.baz.is_ready_for_reading  # neither does baz

    assert len(_Orchestrator.blocked_jobs) == 0
    with lock_2:
        with lock_1:
            jobs = _Orchestrator.submit(scenario)  # scenario is submitted
            tasks_jobs = {job._task.id: job for job in jobs}
            job_1, job_2 = tasks_jobs[task_1.id], tasks_jobs[task_2.id]
            assert_true_after_time(job_1.is_running)  # job 1 is submitted and locked so it is still running
            assert_true_after_time(lambda: len(_OrchestratorFactory._dispatcher._dispatched_processes) == 1)
            assert not _DataManager._get(task_1.bar.id).is_ready_for_reading  # And bar still not ready
            assert_true_after_time(job_2.is_blocked)  # the job_2 remains blocked
            assert_true_after_time(
                lambda: _SubmissionManager._get(job_1.submit_id).submission_status == SubmissionStatus.RUNNING
            )
        assert_true_after_time(job_1.is_completed)  # job1 unlocked and can complete
        assert _DataManager._get(task_1.bar.id).is_ready_for_reading  # bar becomes ready
        assert _DataManager._get(task_1.bar.id).read() == 2  # the data is computed and written
        assert_true_after_time(job_2.is_running)  # And job 2 can start running
        assert_true_after_time(lambda: len(_OrchestratorFactory._dispatcher._dispatched_processes) == 1)
        assert len(_Orchestrator.blocked_jobs) == 0
        assert_true_after_time(
            lambda: _SubmissionManager._get(job_1.submit_id).submission_status == SubmissionStatus.RUNNING
        )
    assert_true_after_time(job_2.is_completed)  # job 2 unlocked so it can complete
    assert _DataManager._get(task_2.baz.id).is_ready_for_reading  # baz becomes ready
    assert _DataManager._get(task_2.baz.id).read() == 6  # the data is computed and written
    assert_true_after_time(lambda: len(_OrchestratorFactory._dispatcher._dispatched_processes) == 0)
    assert_true_after_time(
        lambda: _SubmissionManager._get(job_1.submit_id).submission_status == SubmissionStatus.COMPLETED
    )


# ################################  UTIL METHODS    ##################################
def _create_task(function, nb_outputs=1):
    output_dn_config_id = "".join(random.choice(string.ascii_lowercase) for _ in range(10))
    dn_input_configs = [
        Config.configure_data_node("input1", "pickle", Scope.SCENARIO, default_data=21),
        Config.configure_data_node("input2", "pickle", Scope.SCENARIO, default_data=2),
    ]
    dn_output_configs = [
        Config.configure_data_node(f"{output_dn_config_id}_output{i}", "pickle", Scope.SCENARIO, default_data=0)
        for i in range(nb_outputs)
    ]
    input_dn = _DataManager._bulk_get_or_create(dn_input_configs).values()
    output_dn = _DataManager._bulk_get_or_create(dn_output_configs).values()
    return Task(
        output_dn_config_id,
        {},
        function=function,
        input=input_dn,
        output=output_dn,
    )<|MERGE_RESOLUTION|>--- conflicted
+++ resolved
@@ -23,20 +23,12 @@
 from taipy.core._orchestrator._orchestrator_factory import _OrchestratorFactory
 from taipy.core.config.job_config import JobConfig
 from taipy.core.data._data_manager import _DataManager
-<<<<<<< HEAD
-from taipy.core.data.pickle import PickleDataNode
-from taipy.core.scenario._scenario_manager import _ScenarioManager
-=======
->>>>>>> 9f090c6f
 from taipy.core.scenario.scenario import Scenario
 from taipy.core.submission._submission_manager import _SubmissionManager
 from taipy.core.submission.submission_status import SubmissionStatus
 from taipy.core.task.task import Task
 from tests.core.utils import assert_true_after_time
-<<<<<<< HEAD
-=======
-
->>>>>>> 9f090c6f
+
 
 # ################################  USER FUNCTIONS  ##################################
 
@@ -55,567 +47,7 @@
     return n * 2
 
 
-<<<<<<< HEAD
-def nothing():
-    return True
-
-
-def concat(a, b):
-    return a + b
-
-
-def _error():
-    raise Exception
-
-
-# ################################  TEST METHODS    ##################################
-
-
-def test_submit_task():
-    Config.configure_job_executions(mode=JobConfig._DEVELOPMENT_MODE)
-
-    before_creation = datetime.now()
-    sleep(0.1)
-    task = _create_task(multiply)
-    output_dn_id = task.output[f"{task.config_id}_output0"].id
-
-    _OrchestratorFactory._build_dispatcher()
-
-    assert _DataManager._get(output_dn_id).last_edit_date > before_creation
-    assert _DataManager._get(output_dn_id).job_ids == []
-    assert _DataManager._get(output_dn_id).is_ready_for_reading
-
-    before_submission_creation = datetime.now()
-    sleep(0.1)
-    job = _Orchestrator.submit_task(task)
-    sleep(0.1)
-    after_submission_creation = datetime.now()
-    assert _DataManager._get(output_dn_id).read() == 42
-    assert _DataManager._get(output_dn_id).last_edit_date > before_submission_creation
-    assert _DataManager._get(output_dn_id).last_edit_date < after_submission_creation
-    assert _DataManager._get(output_dn_id).job_ids == [job.id]
-    assert _DataManager._get(output_dn_id).is_ready_for_reading
-    assert job.is_completed()
-    assert _SubmissionManager._get(job.submit_id).submission_status == SubmissionStatus.COMPLETED
-
-
-def test_submit_sequence_generate_unique_submit_id():
-    dn_1 = PickleDataNode("dn_config_id_1", Scope.SCENARIO)
-    dn_2 = PickleDataNode("dn_config_id_2", Scope.SCENARIO)
-    task_1 = Task("task_config_id_1", {}, print, [dn_1])
-    task_2 = Task("task_config_id_2", {}, print, [dn_1], [dn_2])
-
-    _DataManager._set(dn_1)
-    _DataManager._set(dn_2)
-    _TaskManager._set(task_1)
-    _TaskManager._set(task_2)
-
-    scenario = Scenario("scenario", [task_1, task_2], {}, sequences={"sequence": {"tasks": [task_1, task_2]}})
-    _ScenarioManager._set(scenario)
-
-    sequence = scenario.sequences["sequence"]
-
-    jobs_1 = taipy.submit(sequence)
-    jobs_2 = taipy.submit(sequence)
-    assert len(jobs_1) == 2
-    assert len(jobs_2) == 2
-    submit_ids_1 = [job.submit_id for job in jobs_1]
-    submit_ids_2 = [job.submit_id for job in jobs_2]
-    assert len(set(submit_ids_1)) == 1
-    assert len(set(submit_ids_2)) == 1
-    assert set(submit_ids_1) != set(submit_ids_2)
-
-
-def test_submit_scenario_generate_unique_submit_id():
-    dn_1 = PickleDataNode("dn_config_id_1", Scope.SCENARIO)
-    dn_2 = PickleDataNode("dn_config_id_2", Scope.SCENARIO)
-    dn_3 = PickleDataNode("dn_config_id_3", Scope.SCENARIO)
-    task_1 = Task("task_config_id_1", {}, print, [dn_1])
-    task_2 = Task("task_config_id_2", {}, print, [dn_2])
-    task_3 = Task("task_config_id_3", {}, print, [dn_3])
-    scenario = Scenario("scenario_config_id", [task_1, task_2, task_3], {})
-
-    _DataManager._set(dn_1)
-    _DataManager._set(dn_2)
-    _TaskManager._set(task_1)
-    _TaskManager._set(task_2)
-    _TaskManager._set(task_3)
-    _ScenarioManager._set(scenario)
-
-    jobs_1 = taipy.submit(scenario)
-    jobs_2 = taipy.submit(scenario)
-
-    assert len(jobs_1) == 3
-    assert len(jobs_2) == 3
-
-
-def test_submit_entity_store_entity_id_in_job():
-    dn_1 = PickleDataNode("dn_config_id_1", Scope.SCENARIO)
-    dn_2 = PickleDataNode("dn_config_id_2", Scope.SCENARIO)
-    dn_3 = PickleDataNode("dn_config_id_3", Scope.SCENARIO)
-    task_1 = Task("task_config_id_1", {}, print, [dn_1])
-    task_2 = Task("task_config_id_2", {}, print, [dn_2])
-    task_3 = Task("task_config_id_3", {}, print, [dn_3])
-    scenario = Scenario("scenario_config_id", [task_1, task_2, task_3], {})
-
-    _DataManager._set(dn_1)
-    _DataManager._set(dn_2)
-    _TaskManager._set(task_1)
-    _TaskManager._set(task_2)
-    _TaskManager._set(task_3)
-    _ScenarioManager._set(scenario)
-
-    jobs_1 = taipy.submit(scenario)
-    assert all(job.submit_entity_id == scenario.id for job in jobs_1)
-
-    job_1 = taipy.submit(task_1)
-    assert job_1.submit_entity_id == task_1.id
-
-
-def test_submit_task_that_return_multiple_outputs():
-    Config.configure_job_executions(mode=JobConfig._DEVELOPMENT_MODE)
-
-    def return_2tuple(nb1, nb2):
-        return multiply(nb1, nb2), multiply(nb1, nb2) / 2
-
-    def return_list(nb1, nb2):
-        return [multiply(nb1, nb2), multiply(nb1, nb2) / 2]
-
-    with_tuple = _create_task(return_2tuple, 2)
-    with_list = _create_task(return_list, 2)
-
-    _OrchestratorFactory._build_dispatcher()
-
-    _Orchestrator.submit_task(with_tuple)
-    _Orchestrator.submit_task(with_list)
-
-    assert (
-        with_tuple.output[f"{with_tuple.config_id}_output0"].read()
-        == with_list.output[f"{with_list.config_id}_output0"].read()
-        == 42
-    )
-    assert (
-        with_tuple.output[f"{with_tuple.config_id}_output1"].read()
-        == with_list.output[f"{with_list.config_id}_output1"].read()
-        == 21
-    )
-
-
-def test_submit_task_returns_single_iterable_output():
-    Config.configure_job_executions(mode=JobConfig._DEVELOPMENT_MODE)
-
-    def return_2tuple(nb1, nb2):
-        return multiply(nb1, nb2), multiply(nb1, nb2) / 2
-
-    def return_list(nb1, nb2):
-        return [multiply(nb1, nb2), multiply(nb1, nb2) / 2]
-
-    task_with_tuple = _create_task(return_2tuple, 1)
-    task_with_list = _create_task(return_list, 1)
-
-    _OrchestratorFactory._build_dispatcher()
-
-    _Orchestrator.submit_task(task_with_tuple)
-    assert task_with_tuple.output[f"{task_with_tuple.config_id}_output0"].read() == (42, 21)
-    assert len(_OrchestratorFactory._dispatcher._dispatched_processes) == 0
-    _Orchestrator.submit_task(task_with_list)
-    assert task_with_list.output[f"{task_with_list.config_id}_output0"].read() == [42, 21]
-    assert len(_OrchestratorFactory._dispatcher._dispatched_processes) == 0
-
-
-def test_data_node_not_written_due_to_wrong_result_nb():
-    Config.configure_job_executions(mode=JobConfig._DEVELOPMENT_MODE)
-
-    def return_2tuple():
-        return lambda nb1, nb2: (multiply(nb1, nb2), multiply(nb1, nb2) / 2)
-
-    task = _create_task(return_2tuple(), 3)
-
-    _OrchestratorFactory._build_dispatcher()
-
-    job = _Orchestrator.submit_task(task)
-    assert task.output[f"{task.config_id}_output0"].read() == 0
-    assert job.is_failed()
-    assert len(_OrchestratorFactory._dispatcher._dispatched_processes) == 0
-    assert _SubmissionManager._get(job.submit_id).submission_status == SubmissionStatus.FAILED
-
-
-def test_scenario_only_submit_same_task_once():
-    Config.configure_job_executions(mode=JobConfig._DEVELOPMENT_MODE)
-    _OrchestratorFactory._build_dispatcher()
-
-    dn_0 = PickleDataNode("dn_config_0", Scope.SCENARIO, properties={"default_data": 0})
-    dn_1 = PickleDataNode("dn_config_1", Scope.SCENARIO, properties={"default_data": 1})
-    dn_2 = PickleDataNode("dn_config_2", Scope.SCENARIO, properties={"default_data": 2})
-    task_1 = Task("task_config_1", {}, print, input=[dn_0], output=[dn_1], id="task_1")
-    task_2 = Task("task_config_2", {}, print, input=[dn_1], id="task_2")
-    task_3 = Task("task_config_3", {}, print, input=[dn_1], output=[dn_2], id="task_3")
-    scenario_1 = Scenario(
-        "scenario_config_1",
-        [task_1, task_2, task_3],
-        {},
-        "scenario_1",
-        sequences={"sequence_1": {"tasks": [task_1, task_2]}, "sequence_2": {"tasks": [task_1, task_3]}},
-    )
-    sequence_1 = scenario_1.sequences["sequence_1"]
-    sequence_2 = scenario_1.sequences["sequence_2"]
-
-    jobs = _Orchestrator.submit(scenario_1)
-    assert len(jobs) == 3
-    assert all(job.is_completed() for job in jobs)
-    assert all(not _Orchestrator._is_blocked(job) for job in jobs)
-    assert _SubmissionManager._get(jobs[0].submit_id).submission_status == SubmissionStatus.COMPLETED
-
-    jobs = _Orchestrator.submit(sequence_1)
-    assert len(jobs) == 2
-    assert all(job.is_completed() for job in jobs)
-    assert all(not _Orchestrator._is_blocked(job) for job in jobs)
-    assert _SubmissionManager._get(jobs[0].submit_id).submission_status == SubmissionStatus.COMPLETED
-
-    jobs = _Orchestrator.submit(sequence_2)
-    assert len(jobs) == 2
-    assert all(job.is_completed() for job in jobs)
-    assert all(not _Orchestrator._is_blocked(job) for job in jobs)
-    assert _SubmissionManager._get(jobs[0].submit_id).submission_status == SubmissionStatus.COMPLETED
-
-
-def test_update_status_fail_job():
-    Config.configure_job_executions(mode=JobConfig._DEVELOPMENT_MODE)
-    _OrchestratorFactory._build_dispatcher()
-
-    dn_0 = PickleDataNode("dn_config_0", Scope.SCENARIO, properties={"default_data": 0})
-    dn_1 = PickleDataNode("dn_config_1", Scope.SCENARIO, properties={"default_data": 1})
-    dn_2 = PickleDataNode("dn_config_2", Scope.SCENARIO, properties={"default_data": 2})
-    task_0 = Task("task_config_0", {}, _error, output=[dn_0], id="task_0")
-    task_1 = Task("task_config_1", {}, print, input=[dn_0], output=[dn_1], id="task_1")
-    task_2 = Task("task_config_2", {}, print, input=[dn_1], id="task_2")
-    task_3 = Task("task_config_3", {}, print, input=[dn_2], id="task_3")
-    scenario_1 = Scenario("scenario_config_1", [task_0, task_1, task_2, task_3], {}, "scenario_1")
-    scenario_2 = Scenario("scenario_config_2", [task_0, task_1, task_2, task_3], {}, "scenario_2")
-
-    _DataManager._set(dn_0)
-    _DataManager._set(dn_1)
-    _DataManager._set(dn_2)
-    _TaskManager._set(task_0)
-    _TaskManager._set(task_1)
-    _TaskManager._set(task_2)
-    _TaskManager._set(task_3)
-    _ScenarioManager._set(scenario_1)
-    _ScenarioManager._set(scenario_2)
-
-    job = _Orchestrator.submit_task(task_0)
-    assert job.is_failed()
-    assert _SubmissionManager._get(job.submit_id).submission_status == SubmissionStatus.FAILED
-
-    jobs = _Orchestrator.submit(scenario_1)
-    tasks_jobs = {job._task.id: job for job in jobs}
-    assert tasks_jobs["task_0"].is_failed()
-    assert all(job.is_abandoned() for job in [tasks_jobs["task_1"], tasks_jobs["task_2"]])
-    assert tasks_jobs["task_3"].is_completed()
-    assert all(not _Orchestrator._is_blocked(job) for job in jobs)
-    assert _SubmissionManager._get(jobs[0].submit_id).submission_status == SubmissionStatus.FAILED
-
-    jobs = _Orchestrator.submit(scenario_2)
-    tasks_jobs = {job._task.id: job for job in jobs}
-    assert tasks_jobs["task_0"].is_failed()
-    assert all(job.is_abandoned() for job in [tasks_jobs["task_1"], tasks_jobs["task_2"]])
-    assert tasks_jobs["task_3"].is_completed()
-    assert all(not _Orchestrator._is_blocked(job) for job in jobs)
-    assert _SubmissionManager._get(jobs[0].submit_id).submission_status == SubmissionStatus.FAILED
-
-
-def test_update_status_fail_job_in_parallel_one_job():
-    Config.configure_job_executions(mode=JobConfig._STANDALONE_MODE, max_nb_of_workers=2)
-    _OrchestratorFactory._build_dispatcher()
-
-    dn = PickleDataNode("dn_config_0", Scope.SCENARIO, properties={"default_data": 0})
-    task = Task("task_config_0", {}, _error, output=[dn], id="task_0")
-    _DataManager._set(dn)
-    _TaskManager._set(task)
-    job = _Orchestrator.submit_task(task)
-    assert_true_after_time(job.is_failed)
-    assert_true_after_time(lambda: _SubmissionManager._get(job.submit_id).submission_status == SubmissionStatus.FAILED)
-
-
-def test_update_status_fail_job_in_parallel_one_sequence():
-    Config.configure_job_executions(mode=JobConfig._STANDALONE_MODE, max_nb_of_workers=2)
-    _OrchestratorFactory._build_dispatcher()
-
-    dn_0 = PickleDataNode("dn_config_0", Scope.SCENARIO, properties={"default_data": 0})
-    dn_1 = PickleDataNode("dn_config_1", Scope.SCENARIO, properties={"default_data": 1})
-    dn_2 = PickleDataNode("dn_config_2", Scope.SCENARIO, properties={"default_data": 2})
-    task_0 = Task("task_config_0", {}, _error, output=[dn_0], id="task_0")
-    task_1 = Task("task_config_1", {}, print, input=[dn_0], output=[dn_1], id="task_1")
-    task_2 = Task("task_config_2", {}, print, input=[dn_1], id="task_2")
-    task_3 = Task("task_config_3", {}, print, input=[dn_2], id="task_3")
-    sc = Scenario(
-        "scenario_config_1",
-        set([task_0, task_1, task_2, task_3]),
-        {},
-        set(),
-        "scenario_1",
-        sequences={"sequence_1": {"tasks": [task_0, task_1, task_2]}},
-    )
-    _DataManager._set(dn_0)
-    _DataManager._set(dn_1)
-    _DataManager._set(dn_2)
-    _TaskManager._set(task_0)
-    _TaskManager._set(task_1)
-    _TaskManager._set(task_2)
-    _TaskManager._set(task_3)
-    _ScenarioManager._set(sc)
-
-    jobs = _Orchestrator.submit(sc.sequences["sequence_1"])
-
-    tasks_jobs = {job._task.id: job for job in jobs}
-    assert_true_after_time(tasks_jobs["task_0"].is_failed)
-    assert_true_after_time(lambda: all(job.is_abandoned() for job in [tasks_jobs["task_1"], tasks_jobs["task_2"]]))
-    assert_true_after_time(lambda: all(not _Orchestrator._is_blocked(job) for job in jobs))
-    submit_id = jobs[0].submit_id
-    submission = _SubmissionManager._get(submit_id)
-    assert_true_after_time(lambda: submission.submission_status == SubmissionStatus.FAILED)
-
-
-def test_update_status_fail_job_in_parallel_one_scenario():
-    Config.configure_job_executions(mode=JobConfig._STANDALONE_MODE, max_nb_of_workers=2)
-    _OrchestratorFactory._build_dispatcher()
-
-    dn_0 = PickleDataNode("dn_config_0", Scope.SCENARIO, properties={"default_data": 0})
-    dn_1 = PickleDataNode("dn_config_1", Scope.SCENARIO, properties={"default_data": 1})
-    dn_2 = PickleDataNode("dn_config_2", Scope.SCENARIO, properties={"default_data": 2})
-    task_0 = Task("task_config_0", {}, _error, output=[dn_0], id="task_0")
-    task_1 = Task("task_config_1", {}, print, input=[dn_0], output=[dn_1], id="task_1")
-    task_2 = Task("task_config_2", {}, print, input=[dn_1], id="task_2")
-    task_3 = Task("task_config_3", {}, print, input=[dn_2], id="task_3")
-    sc = Scenario("scenario_config_1", set([task_0, task_1, task_2, task_3]), {}, set(), "scenario_1")
-
-    _DataManager._set(dn_0)
-    _DataManager._set(dn_1)
-    _DataManager._set(dn_2)
-    _TaskManager._set(task_0)
-    _TaskManager._set(task_1)
-    _TaskManager._set(task_2)
-    _TaskManager._set(task_3)
-    _ScenarioManager._set(sc)
-
-    jobs = _Orchestrator.submit(sc)
-
-    tasks_jobs = {job._task.id: job for job in jobs}
-    assert_true_after_time(tasks_jobs["task_0"].is_failed)
-    assert_true_after_time(tasks_jobs["task_3"].is_completed)
-    assert_true_after_time(lambda: all(job.is_abandoned() for job in [tasks_jobs["task_1"], tasks_jobs["task_2"]]))
-    assert_true_after_time(lambda: all(not _Orchestrator._is_blocked(job) for job in jobs))
-    submit_id = jobs[0].submit_id
-    submission = _SubmissionManager._get(submit_id)
-    assert_true_after_time(lambda: submission.submission_status == SubmissionStatus.FAILED)
-
-
-def test_submit_task_in_parallel():
-    m = multiprocessing.Manager()
-    lock = m.Lock()
-
-    Config.configure_job_executions(mode=JobConfig._STANDALONE_MODE, max_nb_of_workers=2)
-
-    task = _create_task(partial(lock_multiply, lock))
-
-    _OrchestratorFactory._build_dispatcher()
-
-    with lock:
-        assert task.output[f"{task.config_id}_output0"].read() == 0
-        job = _Orchestrator.submit_task(task)
-        assert_true_after_time(job.is_running)
-        assert_true_after_time(lambda: len(_OrchestratorFactory._dispatcher._dispatched_processes) == 1)
-        assert_true_after_time(
-            lambda: _SubmissionManager._get(job.submit_id).submission_status == SubmissionStatus.RUNNING
-        )
-
-    assert_true_after_time(lambda: task.output[f"{task.config_id}_output0"].read() == 42)
-    assert_true_after_time(job.is_completed)
-    assert_true_after_time(
-        lambda: _SubmissionManager._get(job.submit_id).submission_status == SubmissionStatus.COMPLETED
-    )
-    assert len(_OrchestratorFactory._dispatcher._dispatched_processes) == 0
-
-
-def test_submit_sequence_in_parallel():
-    m = multiprocessing.Manager()
-    lock = m.Lock()
-
-    Config.configure_job_executions(mode=JobConfig._STANDALONE_MODE, max_nb_of_workers=2)
-
-    task = _create_task(partial(lock_multiply, lock))
-    sequence = Sequence({}, [task], "sequence_id")
-
-    _OrchestratorFactory._build_dispatcher()
-
-    with lock:
-        assert task.output[f"{task.config_id}_output0"].read() == 0
-        job = _Orchestrator.submit(sequence)[0]
-        assert_true_after_time(job.is_running)
-        assert_true_after_time(lambda: len(_OrchestratorFactory._dispatcher._dispatched_processes) == 1)
-        assert_true_after_time(
-            lambda: _SubmissionManager._get(job.submit_id).submission_status == SubmissionStatus.RUNNING
-        )
-
-    assert_true_after_time(lambda: task.output[f"{task.config_id}_output0"].read() == 42)
-    assert_true_after_time(job.is_completed)
-    assert_true_after_time(
-        lambda: _SubmissionManager._get(job.submit_id).submission_status == SubmissionStatus.COMPLETED
-    )
-    assert len(_OrchestratorFactory._dispatcher._dispatched_processes) == 0
-
-
-def test_submit_scenario_in_parallel():
-    m = multiprocessing.Manager()
-    lock = m.Lock()
-
-    Config.configure_job_executions(mode=JobConfig._STANDALONE_MODE, max_nb_of_workers=2)
-
-    task = _create_task(partial(lock_multiply, lock))
-    scenario = Scenario("scenario_config", [task], {}, [], "scenario_id")
-
-    _OrchestratorFactory._build_dispatcher()
-
-    with lock:
-        assert task.output[f"{task.config_id}_output0"].read() == 0
-        job = _Orchestrator.submit(scenario)[0]
-        assert_true_after_time(job.is_running)
-        assert_true_after_time(lambda: len(_OrchestratorFactory._dispatcher._dispatched_processes) == 1)
-        assert_true_after_time(
-            lambda: _SubmissionManager._get(job.submit_id).submission_status == SubmissionStatus.RUNNING
-        )
-
-    assert_true_after_time(lambda: task.output[f"{task.config_id}_output0"].read() == 42)
-    assert_true_after_time(job.is_completed)
-    assert_true_after_time(
-        lambda: _SubmissionManager._get(job.submit_id).submission_status == SubmissionStatus.COMPLETED
-    )
-    assert len(_OrchestratorFactory._dispatcher._dispatched_processes) == 0
-
-
-def sleep_fct(seconds):
-    sleep(seconds)
-
-
-def sleep_and_raise_error_fct(seconds):
-    sleep(seconds)
-    raise Exception
-
-
-def test_submit_task_synchronously_in_parallel():
-    Config.configure_job_executions(mode=JobConfig._STANDALONE_MODE, max_nb_of_workers=2)
-    _OrchestratorFactory._build_dispatcher()
-
-    sleep_period = 1
-    start_time = datetime.now()
-    task = Task("sleep_task", {}, function=partial(sleep, sleep_period))
-    job = _Orchestrator.submit_task(task, wait=True)
-    assert (datetime.now() - start_time).seconds >= sleep_period
-    assert_true_after_time(job.is_completed)
-    assert_true_after_time(
-        lambda: _SubmissionManager._get(job.submit_id).submission_status == SubmissionStatus.COMPLETED
-    )
-
-
-def test_submit_sequence_synchronously_in_parallel():
-    Config.configure_job_executions(mode=JobConfig._STANDALONE_MODE, max_nb_of_workers=2)
-    _OrchestratorFactory._build_dispatcher()
-
-    sleep_period = 1
-    start_time = datetime.now()
-    task = Task("sleep_task", {}, function=partial(sleep, sleep_period))
-    sequence = Sequence({}, [task], "sequence_id")
-
-    job = _Orchestrator.submit(sequence, wait=True)[0]
-    assert (datetime.now() - start_time).seconds >= sleep_period
-    assert_true_after_time(job.is_completed)
-    assert_true_after_time(
-        lambda: _SubmissionManager._get(job.submit_id).submission_status == SubmissionStatus.COMPLETED
-    )
-
-
-def test_submit_scenario_synchronously_in_parallel():
-    Config.configure_job_executions(mode=JobConfig._STANDALONE_MODE, max_nb_of_workers=2)
-    _OrchestratorFactory._build_dispatcher()
-
-    sleep_period = 1
-    start_time = datetime.now()
-    task = Task("sleep_task", {}, function=partial(sleep, sleep_period))
-    scenario = Scenario("scenario_config", [task], {})
-
-    job = _Orchestrator.submit(scenario, wait=True)[0]
-    assert (datetime.now() - start_time).seconds >= sleep_period
-    assert_true_after_time(job.is_completed)
-    assert_true_after_time(
-        lambda: _SubmissionManager._get(job.submit_id).submission_status == SubmissionStatus.COMPLETED
-    )
-
-
-def test_submit_fail_task_synchronously_in_parallel():
-    Config.configure_job_executions(mode=JobConfig._STANDALONE_MODE, max_nb_of_workers=2)
-    _OrchestratorFactory._build_dispatcher()
-
-    sleep_period = 1.0
-    start_time = datetime.now()
-    task = Task("sleep_task", {}, function=partial(sleep_and_raise_error_fct, sleep_period))
-    job = _Orchestrator.submit_task(task, wait=True)
-    assert (datetime.now() - start_time).seconds >= sleep_period
-    assert_true_after_time(job.is_failed)
-    assert_true_after_time(lambda: _SubmissionManager._get(job.submit_id).submission_status == SubmissionStatus.FAILED)
-
-
-def test_submit_fail_sequence_synchronously_in_parallel():
-    Config.configure_job_executions(mode=JobConfig._STANDALONE_MODE, max_nb_of_workers=2)
-    _OrchestratorFactory._build_dispatcher()
-
-    sleep_period = 1.0
-    start_time = datetime.now()
-    task = Task("sleep_task", {}, function=partial(sleep_and_raise_error_fct, sleep_period))
-    sequence = Sequence({}, [task], "sequence_id")
-
-    job = _Orchestrator.submit(sequence, wait=True)[0]
-    assert (datetime.now() - start_time).seconds >= sleep_period
-    assert_true_after_time(job.is_failed)
-    assert_true_after_time(lambda: _SubmissionManager._get(job.submit_id).submission_status == SubmissionStatus.FAILED)
-
-
-def test_submit_fail_scenario_synchronously_in_parallel():
-    Config.configure_job_executions(mode=JobConfig._STANDALONE_MODE, max_nb_of_workers=2)
-    _OrchestratorFactory._build_dispatcher()
-
-    sleep_period = 1.0
-    start_time = datetime.now()
-    task = Task("sleep_task", {}, function=partial(sleep_and_raise_error_fct, sleep_period))
-    scenario = Scenario("scenario_config", [task], {})
-
-    job = _Orchestrator.submit(scenario, wait=True)[0]
-    assert (datetime.now() - start_time).seconds >= sleep_period
-    assert_true_after_time(job.is_failed)
-    assert_true_after_time(lambda: _SubmissionManager._get(job.submit_id).submission_status == SubmissionStatus.FAILED)
-
-
-def test_submit_task_synchronously_in_parallel_with_timeout():
-    Config.configure_job_executions(mode=JobConfig._STANDALONE_MODE, max_nb_of_workers=2)
-    _OrchestratorFactory._build_dispatcher()
-
-    task_duration = 2
-    timeout_duration = task_duration - 1
-    task = Task("sleep_task", {}, function=partial(sleep, task_duration))
-
-    start_time = datetime.now()
-    job = _Orchestrator.submit_task(task, wait=True, timeout=timeout_duration)
-    end_time = datetime.now()
-
-    assert timeout_duration <= (end_time - start_time).seconds
-    assert_true_after_time(job.is_completed)
-    assert_true_after_time(
-        lambda: _SubmissionManager._get(job.submit_id).submission_status == SubmissionStatus.COMPLETED
-    )
-
-
-=======
-@pytest.mark.orchestrator_dispatcher
->>>>>>> 9f090c6f
+@pytest.mark.orchestrator_dispatcher
 def test_submit_task_multithreading_multiple_task():
     Config.configure_job_executions(mode=JobConfig._STANDALONE_MODE, max_nb_of_workers=2)
 
