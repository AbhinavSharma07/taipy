# Copyright 2022 Avaiga Private Limited
#
# Licensed under the Apache License, Version 2.0 (the "License"); you may not use this file except in compliance with
# the License. You may obtain a copy of the License at
#
#        http://www.apache.org/licenses/LICENSE-2.0
#
# Unless required by applicable law or agreed to in writing, software distributed under the License is distributed on
# an "AS IS" BASIS, WITHOUT WARRANTIES OR CONDITIONS OF ANY KIND, either express or implied. See the License for the
# specific language governing permissions and limitations under the License.

import glob
import multiprocessing
import os
import random
import string
from datetime import datetime
from functools import partial
from time import sleep

import pytest

<<<<<<< HEAD
from src.taipy.core._scheduler._scheduler_factory import _SchedulerFactory
=======
from src.taipy.core._scheduler._dispatcher._job_dispatcher import _JobDispatcher
from src.taipy.core._scheduler._scheduler import _Scheduler
>>>>>>> fcf1f75e
from src.taipy.core.common.alias import JobId
from src.taipy.core.data._data_manager import _DataManager
from src.taipy.core.data.in_memory import InMemoryDataNode
from src.taipy.core.exceptions.exceptions import JobNotDeletedException
from src.taipy.core.job._job_manager import _JobManager
from src.taipy.core.task._task_manager import _TaskManager
from src.taipy.core.task.task import Task
from taipy.config import JobConfig
from taipy.config._config import _Config
from taipy.config.config import Config
from taipy.config.data_node.scope import Scope
from tests.core import utils


@pytest.fixture(scope="function", autouse=True)
def reset_configuration_singleton():
    yield
    Config._python_config = _Config()
    Config._file_config = None
    Config._env_file_config = None
    Config._applied_config = _Config._default_config()

    for f in glob.glob("*.p"):
        print(f"deleting file {f}")
        os.remove(f)


def multiply(nb1: float, nb2: float):
    return nb1 * nb2


def lock_multiply(lock, nb1: float, nb2: float):
    with lock:
        return multiply(nb1, nb2)


def test_get_job():
    Config.configure_job_executions(mode=JobConfig._DEVELOPMENT_MODE)
    _SchedulerFactory._update_job_config()
    scheduler = _SchedulerFactory._scheduler

    task = _create_task(multiply, name="get_job")

    job_1 = scheduler.submit_task(task, "submit_id_1")
    assert _JobManager._get(job_1.id) == job_1

    job_2 = scheduler.submit_task(task, "submit_id_2")
    assert job_1 != job_2
    assert _JobManager._get(job_1.id).id == job_1.id
    assert _JobManager._get(job_2.id).id == job_2.id


def test_get_latest_job():
    Config.configure_job_executions(mode=JobConfig._DEVELOPMENT_MODE)
    _SchedulerFactory._update_job_config()
    scheduler = _SchedulerFactory._scheduler

    task = _create_task(multiply, name="get_latest_job")
    task_2 = _create_task(multiply, name="get_latest_job_2")

    job_1 = scheduler.submit_task(task, "submit_id_1")
    assert _JobManager._get_latest(task) == job_1
    assert _JobManager._get_latest(task_2) is None

    sleep(0.01)  # Comparison is based on time, precision on Windows is not enough important
    job_2 = scheduler.submit_task(task_2, "submit_id_2")
    assert _JobManager._get_latest(task).id == job_1.id
    assert _JobManager._get_latest(task_2).id == job_2.id

    sleep(0.01)  # Comparison is based on time, precision on Windows is not enough important
    job_1_bis = scheduler.submit_task(task, "submit_id_1_bis")
    assert _JobManager._get_latest(task).id == job_1_bis.id
    assert _JobManager._get_latest(task_2).id == job_2.id


def test_get_job_unknown():
    assert _JobManager._get(JobId("Unknown")) is None


def test_get_jobs():
    Config.configure_job_executions(mode=JobConfig._DEVELOPMENT_MODE)
    _SchedulerFactory._update_job_config()
    scheduler = _SchedulerFactory._scheduler

    task = _create_task(multiply, name="get_all_jobs")

    job_1 = scheduler.submit_task(task, "submit_id_1")
    job_2 = scheduler.submit_task(task, "submit_id_2")

    assert {job.id for job in _JobManager._get_all()} == {job_1.id, job_2.id}


# def test_delete_job():
#     Config.configure_job_executions(mode=JobConfig._DEVELOPMENT_MODE)
#     _SchedulerFactory._update_job_config()
#     scheduler = _SchedulerFactory._scheduler

#     task = _create_task(multiply, name="delete_job")

#     job_1 = scheduler.submit_task(task, "submit_id_1")
#     job_2 = scheduler.submit_task(task, "submit_id_2")

#     _JobManager._delete(job_1)

#     assert [job.id for job in _JobManager._get_all()] == [job_2.id]
#     assert _JobManager._get(job_1.id) is None


m = multiprocessing.Manager()
lock = m.Lock()


def inner_lock_multiply(nb1: float, nb2: float):
    global lock
    with lock:
        # sleep(5)
        return multiply(nb1, nb2)


# def test_raise_when_trying_to_delete_unfinished_job():
#     Config.configure_job_executions(mode=JobConfig._STANDALONE_MODE, nb_of_workers=2)
#     _SchedulerFactory._update_job_config(force_restart=True)
#     scheduler = _SchedulerFactory._scheduler

#     task = _create_task(inner_lock_multiply, name="delete_unfinished_job")
#     with lock:
#         job = scheduler.submit_task(task, "submit_id")
#         with pytest.raises(JobNotDeletedException):
#             _JobManager._delete(job)
#         with pytest.raises(JobNotDeletedException):
#             _JobManager._delete(job, force=False)
#     utils.assert_true_after_1_minute_max(job.is_completed)
#     _JobManager._delete(job)


# def test_force_deleting_unfinished_job():
#     Config.configure_job_executions(mode=JobConfig._STANDALONE_MODE, nb_of_workers=2)
#     _SchedulerFactory._update_job_config()
#     scheduler = _SchedulerFactory._scheduler

#     task = _create_task(inner_lock_multiply, name="delete_unfinished_job")
#     with lock:
#         job = scheduler.submit_task(task, "submit_id")
#         print(_JobManager._get_all())
#         print(_SchedulerFactory._scheduler.jobs_to_run.qsize())
#         print(_SchedulerFactory._dispatcher.is_running())
#         print(_SchedulerFactory._dispatcher)
#         # sleep(10)
#         # utils.assert_true_after_1_minute_max(lambda: job.status == 4)
#         with pytest.raises(JobNotDeletedException):
#             # print('job: ', job.id, job._task, job._force, job._creation_date)
#             # print('satus: ', _JobManager._get(job.id).is_finished())
#             _JobManager._delete(job, force=False)
#         _JobManager._delete(job, force=True)
#     assert _JobManager._get(job.id) is None


def test_cancel_single_job():
    Config.configure_job_executions(mode=JobConfig._STANDALONE_MODE, nb_of_workers=2)
    _SchedulerFactory._update_job_config()
    scheduler = _SchedulerFactory._scheduler
    dispatcher = _SchedulerFactory._dispatcher

    task = _create_task(inner_lock_multiply, name="cancel_single_job")
    assert _SchedulerFactory._dispatcher.is_running()
    assert dispatcher._nb_available_workers == 2

    with lock:
<<<<<<< HEAD
        job = scheduler.submit_task(task, "submit_id")
        # sleep(2)
        # utils.assert_true_after_1_minute_max(lambda: len(dispatcher._dispatched_processes) == 1)
        len(dispatcher._dispatched_processes) == 1
        print("surprise 1")
        _JobManager._cancel(job.id)
        # assert job.is_cancelled()
        # utils.assert_true_after_1_minute_max(lambda: len(dispatcher._dispatched_processes) == 0)
        print("surprise 2")
        len(dispatcher._dispatched_processes) == 0
    # assert job.is_cancelled()
    # sleep(2)
    utils.assert_true_after_1_minute_max(lambda: dispatcher._nb_available_workers == 2)

=======
        job = _Scheduler.submit_task(task, "submit_id")

        assert job.is_running()
        utils.assert_true_after_1_minute_max(lambda: len(_JobDispatcher._dispatched_processes) == 1)
        _JobManager._cancel(job.id)
        assert job.is_cancelled()
        utils.assert_true_after_1_minute_max(lambda: len(_JobDispatcher._dispatched_processes) == 0)
    assert job.is_cancelled()
    utils.assert_true_after_1_minute_max(lambda: _Scheduler._dispatcher._nb_available_workers == 2)
    
>>>>>>> fcf1f75e

def test_cancel_subsequent_jobs():
    Config.configure_job_executions(mode=JobConfig._STANDALONE_MODE, nb_of_workers=1)
    _SchedulerFactory._update_job_config()
    scheduler = _SchedulerFactory._scheduler

    m = multiprocessing.Manager()
    lock_1 = m.Lock()

    dn_1 = InMemoryDataNode("dn_config_1", Scope.PIPELINE, properties={"default_data": 1})
    dn_2 = InMemoryDataNode("dn_config_2", Scope.PIPELINE, properties={"default_data": 2})
    dn_3 = InMemoryDataNode("dn_config_3", Scope.PIPELINE, properties={"default_data": 3})
    dn_4 = InMemoryDataNode("dn_config_4", Scope.PIPELINE, properties={"default_data": 4})

    task_1 = Task("task_config_1", partial(lock_multiply, lock_1), [dn_1, dn_2], [dn_3], id="task_1")
    task_2 = Task("task_config_2", multiply, [dn_1, dn_3], [dn_4], id="task_2")
    task_3 = Task("task_config_3", print, [dn_4], id="task_3")

    _DataManager._set(dn_1)
    _DataManager._set(dn_2)
    _DataManager._set(dn_3)
    _DataManager._set(dn_4)

    with lock_1:
        submit_id_1 = "submit_1"
        job_1 = scheduler.submit_task(task_1, submit_id=submit_id_1)
        job_2 = scheduler.submit_task(task_2, submit_id=submit_id_1)
        job_3 = scheduler.submit_task(task_3, submit_id=submit_id_1)

        assert job_1.is_running()
        assert job_2.is_blocked()
        assert job_3.is_blocked()
        assert len(scheduler.blocked_jobs) == 2
        assert scheduler.jobs_to_run.qsize() == 0

        submit_id_2 = "submit_2"
        job_4 = scheduler.submit_task(task_1, submit_id=submit_id_2)
        job_5 = scheduler.submit_task(task_2, submit_id=submit_id_2)
        job_6 = scheduler.submit_task(task_3, submit_id=submit_id_2)

        assert job_4.is_pending()
        assert job_5.is_blocked()
        assert job_6.is_blocked()
        assert scheduler.jobs_to_run.qsize() == 1
        assert len(scheduler.blocked_jobs) == 4

        _JobManager._cancel(job_4)
        assert job_4.is_cancelled()
        assert job_5.is_abandoned()
        assert job_6.is_abandoned()
        assert scheduler.jobs_to_run.qsize() == 0
        assert len(scheduler.blocked_jobs) == 2

        _JobManager._cancel(job_1)
        assert job_1.is_cancelled()
        assert job_2.is_abandoned()
        assert job_3.is_abandoned()

    assert job_1.is_cancelled()
    assert job_2.is_abandoned()
    assert job_3.is_abandoned()
    assert job_4.is_cancelled()
    assert job_5.is_abandoned()
    assert job_6.is_abandoned()
    assert scheduler.jobs_to_run.qsize() == 0


def _create_task(function, nb_outputs=1, name=None):
    input1_dn_config = Config.configure_data_node("input1", "pickle", Scope.PIPELINE, default_data=21)
    input2_dn_config = Config.configure_data_node("input2", "pickle", Scope.PIPELINE, default_data=2)
    output_dn_configs = [
        Config.configure_data_node(f"output{i}", "pickle", Scope.PIPELINE, default_data=0) for i in range(nb_outputs)
    ]
    _DataManager._bulk_get_or_create([cfg for cfg in output_dn_configs])
    name = name or "".join(random.choice(string.ascii_lowercase) for _ in range(10))
    task_config = Config.configure_task(
        name,
        function,
        [input1_dn_config, input2_dn_config],
        output_dn_configs,
    )
    return _TaskManager._bulk_get_or_create([task_config])[0]<|MERGE_RESOLUTION|>--- conflicted
+++ resolved
@@ -20,12 +20,9 @@
 
 import pytest
 
-<<<<<<< HEAD
-from src.taipy.core._scheduler._scheduler_factory import _SchedulerFactory
-=======
 from src.taipy.core._scheduler._dispatcher._job_dispatcher import _JobDispatcher
 from src.taipy.core._scheduler._scheduler import _Scheduler
->>>>>>> fcf1f75e
+from src.taipy.core._scheduler._scheduler_factory import _SchedulerFactory
 from src.taipy.core.common.alias import JobId
 from src.taipy.core.data._data_manager import _DataManager
 from src.taipy.core.data.in_memory import InMemoryDataNode
@@ -186,41 +183,22 @@
 def test_cancel_single_job():
     Config.configure_job_executions(mode=JobConfig._STANDALONE_MODE, nb_of_workers=2)
     _SchedulerFactory._update_job_config()
-    scheduler = _SchedulerFactory._scheduler
-    dispatcher = _SchedulerFactory._dispatcher
 
     task = _create_task(inner_lock_multiply, name="cancel_single_job")
     assert _SchedulerFactory._dispatcher.is_running()
-    assert dispatcher._nb_available_workers == 2
+    assert _SchedulerFactory._dispatcher._nb_available_workers == 2
 
     with lock:
-<<<<<<< HEAD
-        job = scheduler.submit_task(task, "submit_id")
-        # sleep(2)
-        # utils.assert_true_after_1_minute_max(lambda: len(dispatcher._dispatched_processes) == 1)
-        len(dispatcher._dispatched_processes) == 1
-        print("surprise 1")
+        job = _SchedulerFactory._scheduler.submit_task(task, "submit_id")
+        utils.assert_true_after_1_minute_max(job.is_running)
+        assert len(_JobDispatcher._dispatched_processes) == 1
         _JobManager._cancel(job.id)
-        # assert job.is_cancelled()
-        # utils.assert_true_after_1_minute_max(lambda: len(dispatcher._dispatched_processes) == 0)
-        print("surprise 2")
-        len(dispatcher._dispatched_processes) == 0
-    # assert job.is_cancelled()
-    # sleep(2)
-    utils.assert_true_after_1_minute_max(lambda: dispatcher._nb_available_workers == 2)
-
-=======
-        job = _Scheduler.submit_task(task, "submit_id")
-
-        assert job.is_running()
-        utils.assert_true_after_1_minute_max(lambda: len(_JobDispatcher._dispatched_processes) == 1)
-        _JobManager._cancel(job.id)
-        assert job.is_cancelled()
+        utils.assert_true_after_1_minute_max(job.is_cancelled)
         utils.assert_true_after_1_minute_max(lambda: len(_JobDispatcher._dispatched_processes) == 0)
     assert job.is_cancelled()
-    utils.assert_true_after_1_minute_max(lambda: _Scheduler._dispatcher._nb_available_workers == 2)
-    
->>>>>>> fcf1f75e
+    # TODO: remove assert_true_after_1_minute_max to test cancelling running process
+    utils.assert_true_after_1_minute_max(lambda: _SchedulerFactory._dispatcher._nb_available_workers == 2)
+
 
 def test_cancel_subsequent_jobs():
     Config.configure_job_executions(mode=JobConfig._STANDALONE_MODE, nb_of_workers=1)
