--- conflicted
+++ resolved
@@ -1,21 +1,11 @@
-<<<<<<< HEAD
-from datetime import timedelta
-=======
-import pytest
->>>>>>> 5b896595
+from datetime import datetime, timedelta
 
-import taipy.core.taipy as tp
 from taipy.core.common.frequency import Frequency
 from taipy.core.cycle.cycle import Cycle
-<<<<<<< HEAD
 from taipy.core.cycle.cycle_manager import CycleManager
-=======
-from taipy.core.exceptions.configuration import InvalidConfigurationId
->>>>>>> 5b896595
 
 
 def test_create_cycle_entity(current_datetime):
-
     cycle_1 = Cycle(
         Frequency.DAILY,
         {"key": "value"},
@@ -79,8 +69,8 @@
         name="foo",
     )
 
-    CycleManager.set(cycle_1)
-    cycle_2 = CycleManager.get(cycle_1)
+    CycleManager._set(cycle_1)
+    cycle_2 = CycleManager._get(cycle_1)
 
     assert cycle_1.frequency == Frequency.WEEKLY
     cycle_1._frequency = Frequency.MONTHLY
