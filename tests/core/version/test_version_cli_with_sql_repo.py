# Copyright 2023 Avaiga Private Limited
#
# Licensed under the Apache License, Version 2.0 (the "License"); you may not use this file except in compliance with
# the License. You may obtain a copy of the License at
#
#        http://www.apache.org/licenses/LICENSE-2.0
#
# Unless required by applicable law or agreed to in writing, software distributed under the License is distributed on
# an "AS IS" BASIS, WITHOUT WARRANTIES OR CONDITIONS OF ANY KIND, either express or implied. See the License for the
# specific language governing permissions and limitations under the License.

from time import sleep
from unittest.mock import patch

import pytest

from src.taipy.core import Core
from src.taipy.core._version._cli._version_cli import _VersionCLI
from src.taipy.core._version._version_manager import _VersionManager
from src.taipy.core.data._data_manager import _DataManager
from src.taipy.core.job._job_manager import _JobManager
from src.taipy.core.pipeline._pipeline_manager import _PipelineManager
from src.taipy.core.scenario._scenario_manager import _ScenarioManager
from src.taipy.core.scenario._scenario_manager_factory import _ScenarioManagerFactory
<<<<<<< HEAD
from src.taipy.core.task._task_manager import _TaskManager
=======
>>>>>>> fba979c0
from taipy.config.common.frequency import Frequency
from taipy.config.common.scope import Scope
from taipy.config.config import Config

from ...conftest import init_config


def test_delete_version(caplog, tmp_sqlite):
    Config.configure_global_app(repository_type="sql", repository_properties={"db_location": tmp_sqlite})
    _ScenarioManagerFactory._build_manager()

    scenario_config = config_scenario()

    with patch("sys.argv", ["prog", "--development"]):
        Core().run()
    scenario = _ScenarioManager._create(scenario_config)
    _ScenarioManager._submit(scenario)

    with patch("sys.argv", ["prog", "--experiment", "1.0"]):
        Core().run()
    scenario = _ScenarioManager._create(scenario_config)
    _ScenarioManager._submit(scenario)

    with patch("sys.argv", ["prog", "--experiment", "1.1"]):
        Core().run()
    scenario = _ScenarioManager._create(scenario_config)
    _ScenarioManager._submit(scenario)

    with patch("sys.argv", ["prog", "--production", "1.1"]):
        Core().run()

    with patch("sys.argv", ["prog", "--experiment", "2.0"]):
        Core().run()
    scenario = _ScenarioManager._create(scenario_config)
    _ScenarioManager._submit(scenario)

    with patch("sys.argv", ["prog", "--experiment", "2.1"]):
        Core().run()
    scenario = _ScenarioManager._create(scenario_config)
    _ScenarioManager._submit(scenario)

    with patch("sys.argv", ["prog", "--production", "2.1"]):
        Core().run()

    all_versions = [version.id for version in _VersionManager._get_all()]
    production_version = _VersionManager._get_production_versions()
    assert len(all_versions) == 5
    assert len(production_version) == 2
    assert "1.0" in all_versions
    assert "1.1" in all_versions and "1.1" in production_version
    assert "2.0" in all_versions
    assert "2.1" in all_versions and "2.1" in production_version

    _VersionCLI.create_parser()
    with pytest.raises(SystemExit):
        with patch("sys.argv", ["prog", "manage-versions", "--delete", "1.0"]):
            _VersionCLI.parse_arguments()

    assert "Successfully delete version 1.0." in caplog.text
    all_versions = [version.id for version in _VersionManager._get_all()]
    assert len(all_versions) == 4
    assert "1.0" not in all_versions

    # Test delete a non-existed version
    with pytest.raises(SystemExit):
        with patch("sys.argv", ["prog", "manage-versions", "--delete", "non_exist_version"]):
            _VersionCLI.parse_arguments()
    assert "Version 'non_exist_version' does not exist." in caplog.text

    # Test delete production version will change the version from production to experiment
    with pytest.raises(SystemExit):
        with patch("sys.argv", ["prog", "manage-versions", "--delete-production", "1.1"]):
            _VersionCLI.parse_arguments()

    assert "Successfully delete version 1.1 from production version list." in caplog.text
    all_versions = [version.id for version in _VersionManager._get_all()]
    production_version = _VersionManager._get_production_versions()
    assert len(all_versions) == 4
    assert "1.1" in all_versions and "1.1" not in production_version

    # Test delete a non-existed production version
    with pytest.raises(SystemExit) as e:
        with patch("sys.argv", ["prog", "manage-versions", "--delete-production", "non_exist_version"]):
            _VersionCLI.parse_arguments()

    assert str(e.value) == "Version 'non_exist_version' is not a production version."


def test_list_versions(capsys, tmp_sqlite):
    Config.configure_global_app(repository_type="sql", repository_properties={"db_location": tmp_sqlite})
    _ScenarioManagerFactory._build_manager()

    with patch("sys.argv", ["prog", "--development"]):
        Core().run()
    sleep(0.05)
    with patch("sys.argv", ["prog", "--experiment", "1.0"]):
        Core().run()
    sleep(0.05)
    with patch("sys.argv", ["prog", "--experiment", "1.1"]):
        Core().run()
    sleep(0.05)
    with patch("sys.argv", ["prog", "--production", "1.1"]):
        Core().run()
    sleep(0.05)
    with patch("sys.argv", ["prog", "--experiment", "2.0"]):
        Core().run()
    sleep(0.05)
    with patch("sys.argv", ["prog", "--experiment", "2.1"]):
        Core().run()
    sleep(0.05)
    with patch("sys.argv", ["prog", "--production", "2.1"]):
        Core().run()

    _VersionCLI.create_parser()
    with pytest.raises(SystemExit):
        with patch("sys.argv", ["prog", "manage-versions", "--list"]):
            _VersionCLI.parse_arguments()

    out, _ = capsys.readouterr()
    version_list = str(out).strip().split("\n")
    assert len(version_list) == 6  # 5 versions with the header
    assert all(column in version_list[0] for column in ["Version number", "Mode", "Creation date"])
    assert all(column in version_list[1] for column in ["2.1", "Production", "latest"])
    assert all(column in version_list[2] for column in ["2.0", "Experiment"]) and "latest" not in version_list[2]
    assert all(column in version_list[3] for column in ["1.1", "Production"]) and "latest" not in version_list[3]
    assert all(column in version_list[4] for column in ["1.0", "Experiment"]) and "latest" not in version_list[4]
    assert "Development" in version_list[5] and "latest" not in version_list[5]


<<<<<<< HEAD
def test_rename_version(caplog, tmp_sqlite):
    Config.configure_global_app(repository_type="sql", repository_properties={"db_location": tmp_sqlite})
    _ScenarioManagerFactory._build_manager()

    scenario_config = config_scenario()

    with patch("sys.argv", ["prog", "--experiment", "1.0"]):
        Core().run()

        scenario = _ScenarioManager._create(scenario_config)
        _ScenarioManager._submit(scenario)
    with patch("sys.argv", ["prog", "--production", "2.0"]):
        Core().run()
        scenario = _ScenarioManager._create(scenario_config)
        _ScenarioManager._submit(scenario)
    dev_ver = _VersionManager._get_development_version()

    _VersionCLI.create_parser()
    with pytest.raises(SystemExit):
        with patch("sys.argv", ["prog", "manage-versions", "--rename", "non_exist_version", "1.1"]):
=======
def test_compare_version_config(caplog, tmp_sqlite):
    Config.configure_global_app(repository_type="sql", repository_properties={"db_location": tmp_sqlite})
    _ScenarioManagerFactory._build_manager()

    scenario_config_1 = config_scenario()

    with patch("sys.argv", ["prog", "--experiment", "1.0"]):
        Core().run()
        scenario = _ScenarioManager._create(scenario_config_1)
        _ScenarioManager._submit(scenario)

    init_config()
    Config.configure_global_app(repository_type="sql", repository_properties={"db_location": tmp_sqlite})
    _ScenarioManagerFactory._build_manager()

    scenario_config_2 = config_scenario()
    Config.configure_data_node(id="d2", storage_type="csv", default_path="bar.csv")

    with patch("sys.argv", ["prog", "--experiment", "2.0"]):
        Core().run()
        scenario = _ScenarioManager._create(scenario_config_2)
        _ScenarioManager._submit(scenario)

    _VersionCLI.create_parser()
    with pytest.raises(SystemExit):
        with patch("sys.argv", ["prog", "manage-versions", "--compare-config", "non_exist_version", "2.0"]):
>>>>>>> fba979c0
            # This should raise an exception since version "non_exist_version" does not exist
            _VersionCLI.parse_arguments()
    assert "Version 'non_exist_version' does not exist." in caplog.text

<<<<<<< HEAD
    _VersionCLI.create_parser()
    with pytest.raises(SystemExit):
        with patch("sys.argv", ["prog", "manage-versions", "--rename", "1.0", "2.0"]):
            # This should raise an exception since 2.0 already exists
            _VersionCLI.parse_arguments()
    assert "Version name '2.0' is already used." in caplog.text

    _VersionCLI.create_parser()
    with pytest.raises(SystemExit):
        with patch("sys.argv", ["prog", "manage-versions", "--rename", "1.0", "1.1"]):
            _VersionCLI.parse_arguments()
    assert _VersionManager._get("1.0") is None
    assert [version.id for version in _VersionManager._get_all()].sort() == [dev_ver, "1.1", "2.0"].sort()
    # All entities are assigned to the new version
    assert len(_DataManager._get_all("1.1")) == 2
    assert len(_TaskManager._get_all("1.1")) == 1
    assert len(_PipelineManager._get_all("1.1")) == 1
    assert len(_ScenarioManager._get_all("1.1")) == 1
    assert len(_JobManager._get_all("1.1")) == 1

    _VersionCLI.create_parser()
    with pytest.raises(SystemExit):
        with patch("sys.argv", ["prog", "manage-versions", "--rename", "2.0", "2.1"]):
            _VersionCLI.parse_arguments()
    assert _VersionManager._get("2.0") is None
    assert [version.id for version in _VersionManager._get_all()].sort() == [dev_ver, "1.1", "2.1"].sort()
    assert _VersionManager._get_production_versions() == ["2.1"]
    # All entities are assigned to the new version
    assert len(_DataManager._get_all("2.1")) == 2
    assert len(_TaskManager._get_all("2.1")) == 1
    assert len(_PipelineManager._get_all("2.1")) == 1
    assert len(_ScenarioManager._get_all("2.1")) == 1
    assert len(_JobManager._get_all("2.1")) == 1
=======
    with pytest.raises(SystemExit):
        with patch("sys.argv", ["prog", "manage-versions", "--compare-config", "1.0", "non_exist_version"]):
            # This should raise an exception since 2.0 already exists
            _VersionCLI.parse_arguments()
    assert "Version 'non_exist_version' does not exist." in caplog.text

    with pytest.raises(SystemExit):
        with patch("sys.argv", ["prog", "manage-versions", "--compare-config", "1.0", "1.0"]):
            _VersionCLI.parse_arguments()
    assert "There is no difference between version 1.0 Configuration and version 1.0 Configuration." in caplog.text

    with pytest.raises(SystemExit):
        with patch("sys.argv", ["prog", "manage-versions", "--compare-config", "1.0", "2.0"]):
            _VersionCLI.parse_arguments()
    expected_message = """Differences between version 1.0 Configuration and version 2.0 Configuration:
\tDATA_NODE "d2" has attribute "default_path" modified: foo.csv -> bar.csv"""
    assert expected_message in caplog.text
>>>>>>> fba979c0


def twice(a):
    return a * 2


def config_scenario():
    data_node_1_config = Config.configure_data_node(
        id="d1", storage_type="pickle", default_data="abc", scope=Scope.SCENARIO
    )
    data_node_2_config = Config.configure_data_node(id="d2", storage_type="csv", default_path="foo.csv")
    task_config = Config.configure_task("my_task", twice, data_node_1_config, data_node_2_config)
    pipeline_config = Config.configure_pipeline("my_pipeline", task_config)
    scenario_config = Config.configure_scenario("my_scenario", pipeline_config, frequency=Frequency.DAILY)

    return scenario_config<|MERGE_RESOLUTION|>--- conflicted
+++ resolved
@@ -22,10 +22,7 @@
 from src.taipy.core.pipeline._pipeline_manager import _PipelineManager
 from src.taipy.core.scenario._scenario_manager import _ScenarioManager
 from src.taipy.core.scenario._scenario_manager_factory import _ScenarioManagerFactory
-<<<<<<< HEAD
 from src.taipy.core.task._task_manager import _TaskManager
-=======
->>>>>>> fba979c0
 from taipy.config.common.frequency import Frequency
 from taipy.config.common.scope import Scope
 from taipy.config.config import Config
@@ -155,7 +152,6 @@
     assert "Development" in version_list[5] and "latest" not in version_list[5]
 
 
-<<<<<<< HEAD
 def test_rename_version(caplog, tmp_sqlite):
     Config.configure_global_app(repository_type="sql", repository_properties={"db_location": tmp_sqlite})
     _ScenarioManagerFactory._build_manager()
@@ -176,39 +172,10 @@
     _VersionCLI.create_parser()
     with pytest.raises(SystemExit):
         with patch("sys.argv", ["prog", "manage-versions", "--rename", "non_exist_version", "1.1"]):
-=======
-def test_compare_version_config(caplog, tmp_sqlite):
-    Config.configure_global_app(repository_type="sql", repository_properties={"db_location": tmp_sqlite})
-    _ScenarioManagerFactory._build_manager()
-
-    scenario_config_1 = config_scenario()
-
-    with patch("sys.argv", ["prog", "--experiment", "1.0"]):
-        Core().run()
-        scenario = _ScenarioManager._create(scenario_config_1)
-        _ScenarioManager._submit(scenario)
-
-    init_config()
-    Config.configure_global_app(repository_type="sql", repository_properties={"db_location": tmp_sqlite})
-    _ScenarioManagerFactory._build_manager()
-
-    scenario_config_2 = config_scenario()
-    Config.configure_data_node(id="d2", storage_type="csv", default_path="bar.csv")
-
-    with patch("sys.argv", ["prog", "--experiment", "2.0"]):
-        Core().run()
-        scenario = _ScenarioManager._create(scenario_config_2)
-        _ScenarioManager._submit(scenario)
-
-    _VersionCLI.create_parser()
-    with pytest.raises(SystemExit):
-        with patch("sys.argv", ["prog", "manage-versions", "--compare-config", "non_exist_version", "2.0"]):
->>>>>>> fba979c0
             # This should raise an exception since version "non_exist_version" does not exist
             _VersionCLI.parse_arguments()
     assert "Version 'non_exist_version' does not exist." in caplog.text
 
-<<<<<<< HEAD
     _VersionCLI.create_parser()
     with pytest.raises(SystemExit):
         with patch("sys.argv", ["prog", "manage-versions", "--rename", "1.0", "2.0"]):
@@ -242,7 +209,38 @@
     assert len(_PipelineManager._get_all("2.1")) == 1
     assert len(_ScenarioManager._get_all("2.1")) == 1
     assert len(_JobManager._get_all("2.1")) == 1
-=======
+
+
+def test_compare_version_config(caplog, tmp_sqlite):
+    Config.configure_global_app(repository_type="sql", repository_properties={"db_location": tmp_sqlite})
+    _ScenarioManagerFactory._build_manager()
+
+    scenario_config_1 = config_scenario()
+
+    with patch("sys.argv", ["prog", "--experiment", "1.0"]):
+        Core().run()
+        scenario = _ScenarioManager._create(scenario_config_1)
+        _ScenarioManager._submit(scenario)
+
+    init_config()
+    Config.configure_global_app(repository_type="sql", repository_properties={"db_location": tmp_sqlite})
+    _ScenarioManagerFactory._build_manager()
+
+    scenario_config_2 = config_scenario()
+    Config.configure_data_node(id="d2", storage_type="csv", default_path="bar.csv")
+
+    with patch("sys.argv", ["prog", "--experiment", "2.0"]):
+        Core().run()
+        scenario = _ScenarioManager._create(scenario_config_2)
+        _ScenarioManager._submit(scenario)
+
+    _VersionCLI.create_parser()
+    with pytest.raises(SystemExit):
+        with patch("sys.argv", ["prog", "manage-versions", "--compare-config", "non_exist_version", "2.0"]):
+            # This should raise an exception since version "non_exist_version" does not exist
+            _VersionCLI.parse_arguments()
+    assert "Version 'non_exist_version' does not exist." in caplog.text
+
     with pytest.raises(SystemExit):
         with patch("sys.argv", ["prog", "manage-versions", "--compare-config", "1.0", "non_exist_version"]):
             # This should raise an exception since 2.0 already exists
@@ -260,7 +258,6 @@
     expected_message = """Differences between version 1.0 Configuration and version 2.0 Configuration:
 \tDATA_NODE "d2" has attribute "default_path" modified: foo.csv -> bar.csv"""
     assert expected_message in caplog.text
->>>>>>> fba979c0
 
 
 def twice(a):
