# Copyright 2023 Avaiga Private Limited
#
# Licensed under the Apache License, Version 2.0 (the "License"); you may not use this file except in compliance with
# the License. You may obtain a copy of the License at
#
#        http://www.apache.org/licenses/LICENSE-2.0
#
# Unless required by applicable law or agreed to in writing, software distributed under the License is distributed on
# an "AS IS" BASIS, WITHOUT WARRANTIES OR CONDITIONS OF ANY KIND, either express or implied. See the License for the
# specific language governing permissions and limitations under the License.

import os
import pathlib

import pytest

from src.taipy.core._version._version_manager import _VersionManager
from src.taipy.core.config.data_node_config import DataNodeConfig
from src.taipy.core.data._data_manager import _DataManager
from src.taipy.core.data._data_manager_factory import _DataManagerFactory
from src.taipy.core.data.csv import CSVDataNode
from src.taipy.core.data.data_node_id import DataNodeId
from src.taipy.core.data.in_memory import InMemoryDataNode
from src.taipy.core.exceptions.exceptions import InvalidDataNodeType, ModelNotFound
from taipy.config.common.scope import Scope
from taipy.config.config import Config


def file_exists(file_path: str) -> bool:
    return os.path.exists(file_path)


def init_managers():
    _DataManagerFactory._build_manager()._delete_all()


class TestDataManager:
    def test_create_data_node_and_modify_properties_does_not_modify_config(self, init_sql_repo):
        init_managers()

        dn_config = Config.configure_data_node(id="name", foo="bar")
        dn = _DataManager._create_and_set(dn_config, None, None)
        assert dn_config.properties.get("foo") == "bar"
        assert dn_config.properties.get("baz") is None

        dn.properties["baz"] = "qux"
        _DataManager._set(dn)
        assert dn_config.properties.get("foo") == "bar"
        assert dn_config.properties.get("baz") is None
        assert dn.properties.get("foo") == "bar"
        assert dn.properties.get("baz") == "qux"

    def test_create_raises_exception_with_wrong_type(self, init_sql_repo):
        init_managers()

        wrong_type_dn_config = DataNodeConfig(id="foo", storage_type="bar", scope=DataNodeConfig._DEFAULT_SCOPE)
        with pytest.raises(InvalidDataNodeType):
            _DataManager._create_and_set(wrong_type_dn_config, None, None)

    def test_create_from_same_config_generates_new_data_node_and_new_id(self, init_sql_repo):
        init_managers()

        dn_config = Config.configure_data_node(id="foo", storage_type="in_memory")
        dn = _DataManager._create_and_set(dn_config, None, None)
        dn_2 = _DataManager._create_and_set(dn_config, None, None)
        assert dn_2.id != dn.id

    def test_create_uses_overridden_attributes_in_config_file(self, init_sql_repo):
        init_managers()

        Config.override(os.path.join(pathlib.Path(__file__).parent.resolve(), "data_sample/config.toml"))

        csv_dn_cfg = Config.configure_data_node(id="foo", storage_type="csv", path="bar", has_header=True)
        csv_dn = _DataManager._create_and_set(csv_dn_cfg, None, None)
        assert csv_dn.config_id == "foo"
        assert isinstance(csv_dn, CSVDataNode)
        assert csv_dn._path == "path_from_config_file"
        assert csv_dn.has_header

        csv_dn_cfg = Config.configure_data_node(id="baz", storage_type="csv", path="bar", has_header=True)
        csv_dn = _DataManager._create_and_set(csv_dn_cfg, None, None)
        assert csv_dn.config_id == "baz"
        assert isinstance(csv_dn, CSVDataNode)
        assert csv_dn._path == "bar"
        assert csv_dn.has_header

    def test_get_if_not_exists(self, init_sql_repo):
        init_managers()

        with pytest.raises(ModelNotFound):
            _DataManager._repository._load("test_data_node_2")

    def test_get_all(self, init_sql_repo):
        init_managers()

        _DataManager._delete_all()
        assert len(_DataManager._get_all()) == 0
        dn_config_1 = Config.configure_data_node(id="foo", storage_type="in_memory")
        _DataManager._create_and_set(dn_config_1, None, None)
        assert len(_DataManager._get_all()) == 1
        dn_config_2 = Config.configure_data_node(id="baz", storage_type="in_memory")
        _DataManager._create_and_set(dn_config_2, None, None)
        _DataManager._create_and_set(dn_config_2, None, None)
        assert len(_DataManager._get_all()) == 3
        assert len([dn for dn in _DataManager._get_all() if dn.config_id == "foo"]) == 1
        assert len([dn for dn in _DataManager._get_all() if dn.config_id == "baz"]) == 2

<<<<<<< HEAD
    def test_get_all_on_multiple_versions_environment(self):
        Config.configure_global_app(repository_type="sql")
        init_managers()

        # Create 5 data nodes with 2 versions each
        # Only version 1.0 has the data node with config_id = "config_id_1"
        # Only version 2.0 has the data node with config_id = "config_id_6"
        for version in range(1, 3):
            for i in range(5):
                _DataManager._set(
                    InMemoryDataNode(
                        f"config_id_{i+version}",
                        Scope.SCENARIO,
                        id=DataNodeId(f"id{i}_v{version}"),
                        version=f"{version}.0",
                    )
                )

        _VersionManager._set_development_version("1.0")
        assert len(_DataManager._get_all()) == 5
        assert len(_DataManager._get_all_by({"config_id": "config_id_1"}, filters=[{"version": "1.0"}])) == 1
        assert len(_DataManager._get_all_by({"config_id": "config_id_6"}, filters=[{"version": "1.0"}])) == 0

        _VersionManager._set_development_version("2.0")
        assert len(_DataManager._get_all()) == 5
        assert len(_DataManager._get_all_by({"config_id": "config_id_1"}, filters=[{"version": "2.0"}])) == 0
        assert len(_DataManager._get_all_by({"config_id": "config_id_6"}, filters=[{"version": "2.0"}])) == 1

    def test_set(self):
        Config.configure_global_app(repository_type="sql")
=======
    def test_set(self, init_sql_repo):
>>>>>>> b81799bc
        init_managers()

        dn = InMemoryDataNode(
            "config_id",
            Scope.SCENARIO,
            id=DataNodeId("id"),
            owner_id=None,
            parent_ids={"task_id_1"},
            last_edit_date=None,
            edits=[],
            edit_in_progress=False,
            properties={"foo": "bar"},
        )
        assert len(_DataManager._get_all()) == 0
        assert not _DataManager._exists(dn.id)
        _DataManager._set(dn)
        assert len(_DataManager._get_all()) == 1
        assert _DataManager._exists(dn.id)

        # changing data node attribute
        dn.config_id = "foo"
        assert dn.config_id == "foo"
        _DataManager._set(dn)
        assert len(_DataManager._get_all()) == 1
        assert dn.config_id == "foo"
        assert _DataManager._get(dn.id).config_id == "foo"

    def test_delete(self, init_sql_repo):
        init_managers()
        _DataManager._delete_all()

        dn_1 = InMemoryDataNode("config_id", Scope.SCENARIO, id="id_1")
        dn_2 = InMemoryDataNode("config_id", Scope.SCENARIO, id="id_2")
        dn_3 = InMemoryDataNode("config_id", Scope.SCENARIO, id="id_3")
        assert len(_DataManager._get_all()) == 0
        _DataManager._set(dn_1)
        _DataManager._set(dn_2)
        _DataManager._set(dn_3)
        assert len(_DataManager._get_all()) == 3
        assert all(_DataManager._exists(dn.id) for dn in [dn_1, dn_2, dn_3])
        _DataManager._delete(dn_1.id)
        assert len(_DataManager._get_all()) == 2
        assert _DataManager._get(dn_2.id).id == dn_2.id
        assert _DataManager._get(dn_3.id).id == dn_3.id
        assert _DataManager._get(dn_1.id) is None
        assert all(_DataManager._exists(dn.id) for dn in [dn_2, dn_3])
        assert not _DataManager._exists(dn_1.id)
        _DataManager._delete_all()
        assert len(_DataManager._get_all()) == 0
        assert not any(_DataManager._exists(dn.id) for dn in [dn_2, dn_3])

    def test_get_or_create(self, init_sql_repo):
        def _get_or_create_dn(config, *args):
            return _DataManager._bulk_get_or_create([config], *args)[config]

        init_managers()

        global_dn_config = Config.configure_data_node(
            id="test_data_node", storage_type="in_memory", scope=Scope.GLOBAL, data="In memory Data Node"
        )
        cycle_dn_config = Config.configure_data_node(
            id="test_data_node1", storage_type="in_memory", scope=Scope.CYCLE, data="In memory scenario"
        )
        scenario_dn_config = Config.configure_data_node(
            id="test_data_node2", storage_type="in_memory", scope=Scope.SCENARIO, data="In memory scenario"
        )

        _DataManager._delete_all()

        assert len(_DataManager._get_all()) == 0
        global_dn = _get_or_create_dn(global_dn_config, None, None)
        assert len(_DataManager._get_all()) == 1
        global_dn_bis = _get_or_create_dn(global_dn_config, None)
        assert len(_DataManager._get_all()) == 1
        assert global_dn.id == global_dn_bis.id

        scenario_dn = _get_or_create_dn(scenario_dn_config, None, "scenario_id")
        assert len(_DataManager._get_all()) == 2
        scenario_dn_bis = _get_or_create_dn(scenario_dn_config, None, "scenario_id")
        assert len(_DataManager._get_all()) == 2
        assert scenario_dn.id == scenario_dn_bis.id
        scenario_dn_ter = _get_or_create_dn(scenario_dn_config, None, "scenario_id")
        assert len(_DataManager._get_all()) == 2
        assert scenario_dn.id == scenario_dn_bis.id
        assert scenario_dn_bis.id == scenario_dn_ter.id
        scenario_dn_quater = _get_or_create_dn(scenario_dn_config, None, "scenario_id_2")
        assert len(_DataManager._get_all()) == 3
        assert scenario_dn.id == scenario_dn_bis.id
        assert scenario_dn_bis.id == scenario_dn_ter.id
        assert scenario_dn_ter.id != scenario_dn_quater.id

        assert len(_DataManager._get_all()) == 3
        cycle_dn = _get_or_create_dn(cycle_dn_config, "cycle_id", None)
        assert len(_DataManager._get_all()) == 4
        cycle_dn_1 = _get_or_create_dn(cycle_dn_config, "cycle_id", None)
        assert len(_DataManager._get_all()) == 4
        assert cycle_dn.id == cycle_dn_1.id
        cycle_dn_2 = _get_or_create_dn(cycle_dn_config, "cycle_id", "scenario_id")
        assert len(_DataManager._get_all()) == 4
        assert cycle_dn.id == cycle_dn_2.id
        cycle_dn_3 = _get_or_create_dn(cycle_dn_config, "cycle_id", None)
        assert len(_DataManager._get_all()) == 4
        assert cycle_dn.id == cycle_dn_3.id
        cycle_dn_4 = _get_or_create_dn(cycle_dn_config, "cycle_id", "scenario_id")
        assert len(_DataManager._get_all()) == 4
        assert cycle_dn.id == cycle_dn_4.id
        cycle_dn_5 = _get_or_create_dn(cycle_dn_config, "cycle_id", "scenario_id_2")
        assert len(_DataManager._get_all()) == 4
        assert cycle_dn.id == cycle_dn_5.id

        assert cycle_dn_1.id == cycle_dn_2.id
        assert cycle_dn_2.id == cycle_dn_3.id
        assert cycle_dn_3.id == cycle_dn_4.id
        assert cycle_dn_4.id == cycle_dn_5.id

    def test_get_tasks_by_config_id(self, init_sql_repo):
        init_managers()

        dn_config_1 = Config.configure_data_node("dn_1", scope=Scope.SCENARIO)
        dn_config_2 = Config.configure_data_node("dn_2", scope=Scope.SCENARIO)
        dn_config_3 = Config.configure_data_node("dn_3", scope=Scope.SCENARIO)

        dn_1_1 = _DataManager._create_and_set(dn_config_1, None, None)
        dn_1_2 = _DataManager._create_and_set(dn_config_1, None, None)
        dn_1_3 = _DataManager._create_and_set(dn_config_1, None, None)
        assert len(_DataManager._get_all()) == 3

        dn_2_1 = _DataManager._create_and_set(dn_config_2, None, None)
        dn_2_2 = _DataManager._create_and_set(dn_config_2, None, None)
        assert len(_DataManager._get_all()) == 5

        dn_3_1 = _DataManager._create_and_set(dn_config_3, None, None)
        assert len(_DataManager._get_all()) == 6

        dn_1_datanodes = _DataManager._get_by_config_id(dn_config_1.id)
        assert len(dn_1_datanodes) == 3
        assert sorted([dn_1_1.id, dn_1_2.id, dn_1_3.id]) == sorted([pipeline.id for pipeline in dn_1_datanodes])

        dn_2_datanodes = _DataManager._get_by_config_id(dn_config_2.id)
        assert len(dn_2_datanodes) == 2
        assert sorted([dn_2_1.id, dn_2_2.id]) == sorted([pipeline.id for pipeline in dn_2_datanodes])

        dn_3_datanodes = _DataManager._get_by_config_id(dn_config_3.id)
        assert len(dn_3_datanodes) == 1
        assert sorted([dn_3_1.id]) == sorted([pipeline.id for pipeline in dn_3_datanodes])<|MERGE_RESOLUTION|>--- conflicted
+++ resolved
@@ -105,9 +105,7 @@
         assert len([dn for dn in _DataManager._get_all() if dn.config_id == "foo"]) == 1
         assert len([dn for dn in _DataManager._get_all() if dn.config_id == "baz"]) == 2
 
-<<<<<<< HEAD
-    def test_get_all_on_multiple_versions_environment(self):
-        Config.configure_global_app(repository_type="sql")
+    def test_get_all_on_multiple_versions_environment(self, init_sql_repo):
         init_managers()
 
         # Create 5 data nodes with 2 versions each
@@ -134,11 +132,7 @@
         assert len(_DataManager._get_all_by({"config_id": "config_id_1"}, filters=[{"version": "2.0"}])) == 0
         assert len(_DataManager._get_all_by({"config_id": "config_id_6"}, filters=[{"version": "2.0"}])) == 1
 
-    def test_set(self):
-        Config.configure_global_app(repository_type="sql")
-=======
     def test_set(self, init_sql_repo):
->>>>>>> b81799bc
         init_managers()
 
         dn = InMemoryDataNode(
