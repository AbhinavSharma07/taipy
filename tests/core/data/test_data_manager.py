--- conflicted
+++ resolved
@@ -575,11 +575,7 @@
         Config.override(file_config.filename)
         scenario = tp.create_scenario(Config.scenarios["my_scenario"])
 
-<<<<<<< HEAD
-        assert isinstance(scenario.input, PickleDataNode)
-=======
         assert isinstance(scenario.input, CSVDataNode)
->>>>>>> c03f1dc2
         assert isinstance(scenario.output, InMemoryDataNode)
 
     def test_get_tasks_by_config_id(self):
