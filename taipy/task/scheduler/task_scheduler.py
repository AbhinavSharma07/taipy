__all__ = ["TaskScheduler"]

import logging
import uuid

from taipy.task.task_entity import TaskEntity

from .executor.executor import Executor
from .job import Job, JobId


class TaskScheduler:
    """
    Create and schedule Jobs from Task and keep their states
    """

    def __init__(self):
        self._jobs = set()
        self._executor = Executor()

    def submit(self, task: TaskEntity) -> JobId:
        """
        Submit a task that should be executed as a Job
        """
        self._executor.submit(task)
        return self._create_job(task)

<<<<<<< HEAD
    def _create_job(self, task: Task) -> JobId:
=======
    def _create_job(self, task: TaskEntity) -> JobId:
>>>>>>> b365e09d
        job = Job(id=JobId(f"job_id_{task.id}_{uuid.uuid4()}"), task_id=task.id)
        self._jobs.add(job)
        logging.info(f"task {task.id} submitted. Job id : {job.id}")
        return job.id<|MERGE_RESOLUTION|>--- conflicted
+++ resolved
@@ -25,11 +25,7 @@
         self._executor.submit(task)
         return self._create_job(task)
 
-<<<<<<< HEAD
-    def _create_job(self, task: Task) -> JobId:
-=======
     def _create_job(self, task: TaskEntity) -> JobId:
->>>>>>> b365e09d
         job = Job(id=JobId(f"job_id_{task.id}_{uuid.uuid4()}"), task_id=task.id)
         self._jobs.add(job)
         logging.info(f"task {task.id} submitted. Job id : {job.id}")
