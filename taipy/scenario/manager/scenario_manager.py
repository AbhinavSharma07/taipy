import datetime
import logging
from functools import partial
from typing import Callable, List, Optional

from taipy.common.alias import ScenarioId
from taipy.config import Config, ScenarioConfig
from taipy.cycle.cycle import Cycle
from taipy.cycle.manager.cycle_manager import CycleManager
from taipy.exceptions.repository import ModelNotFound
from taipy.exceptions.scenario import (
    DeletingMasterScenario,
    DifferentScenarioConfigs,
    DoesNotBelongToACycle,
    InsufficientScenarioToCompare,
    NonExistingComparator,
    NonExistingScenario,
    NonExistingScenarioConfig,
)
from taipy.pipeline import PipelineManager
from taipy.scenario import Scenario
from taipy.scenario.repository import ScenarioRepository
from taipy.task import Job


class ScenarioManager:
    """
    Scenario Manager is responsible for all managing scenario related capabilities. In particular, it is exposing
    methods for creating, storing, updating, retrieving, deleting, submitting scenarios.
    """

    pipeline_manager = PipelineManager()
    cycle_manager = CycleManager()
    task_manager = pipeline_manager.task_manager
    data_manager = pipeline_manager.data_manager
    repository = ScenarioRepository(dir_name="scenarios")

    def subscribe(self, callback: Callable[[Scenario, Job], None], scenario: Scenario):
        """
        Subscribes a function to be called each time one of the provided scenario jobs changes status.

        Note:
            Notification will be available only for jobs created after this subscription.
        """
        scenario.add_subscriber(callback)
        self.set(scenario)

    def unsubscribe(self, callback: Callable[[Scenario, Job], None], scenario: Scenario):
        """
        Unsubscribes a function that is called when the status of a Job changes.

        Note:
            The function will continue to be called for ongoing jobs.
        """
        scenario.remove_subscriber(callback)
        self.set(scenario)

    def delete_all(self):
        """Deletes all data sources."""
        self.repository.delete_all()

    def create(self, config: ScenarioConfig, creation_date: Optional[datetime.datetime] = None) -> Scenario:
        """
        Creates and returns a new scenario from the scenario configuration provided as parameter.

        If the scenario belongs to a work cycle, the cycle (corresponding to the creation_date and the configuration
        frequency attribute) is created if it does not exist yet.

        Parameters:
            config (ScenarioConfig) : scenario configuration object.
                creation_date (Optional[datetime.datetime]) : Creation date of the scenario. Current date time is used as
                default value.
        """
        scenario_id = Scenario.new_id(config.name)
        pipelines = [
            self.pipeline_manager.get_or_create(p_config, scenario_id) for p_config in config.pipelines_configs
        ]
        cycle = self.cycle_manager.get_or_create(config.frequency, creation_date) if config.frequency else None
        is_master_scenario = len(self.get_all_by_cycle(cycle)) == 0 if cycle else False
        scenario = Scenario(
            config.name, pipelines, config.properties, scenario_id, is_master=is_master_scenario, cycle=cycle
        )

        self.set(scenario)
        return scenario

    def set(self, scenario: Scenario):
        """
        Saves or Updates the scenario given as parameter.

        Parameters:
            scenario (Scenario) : Scenario to save or update.
        """
        self.repository.save(scenario)

    def get(self, scenario_id: ScenarioId) -> Scenario:
        """
        Returns the scenario corresponding to the identifier given as parameter.

        Parameters:
            scenario_id (ScenarioId) : scenario to get.
        Raises:
            NonExistingScenario : No scenario corresponds to scenario_id.
        """
        try:
            if scenario := self.repository.load(scenario_id):
                return scenario
            raise ModelNotFound
        except ModelNotFound:
            logging.error(f"Scenario entity: {scenario_id} does not exist.")
            raise NonExistingScenario(scenario_id)

    def get_all(self) -> List[Scenario]:
        """
        Returns the list of all existing scenarios.
        """
        return self.repository.load_all()

    def submit(self, scenario_id: ScenarioId):
        """
        Submits the scenario corresponding to the identifier given as parameter for execution.

        All the tasks of scenario will be submitted for execution.

        Parameters:
            scenario_id (ScenarioId) : identifier of the scenario to submit.
        """
        scenario_to_submit = self.get(scenario_id)
        callbacks = self.__get_status_notifier_callbacks(scenario_to_submit)
        for pipeline in scenario_to_submit.pipelines.values():
            self.pipeline_manager.submit(pipeline.id, callbacks)

    def __get_status_notifier_callbacks(self, scenario: Scenario) -> List:
        return [partial(c, scenario) for c in scenario.subscribers]

    def get_master(self, cycle: Cycle) -> Optional[Scenario]:
        """
        Returns the master scenario of the cycle given as parameter. None is the cycle has no master scenario.

        Parameters:
             cycle (Cycle) : cycle of the master scenario to return.
        """
        scenarios = self.get_all_by_cycle(cycle)
        for scenario in scenarios:
            if scenario.master_scenario:
                return scenario
        return None

    def get_all_by_cycle(self, cycle: Cycle) -> List[Scenario]:
        """
        Returns the list of all existing scenarios that belong to the cycle given as parameter.

        Parameters:
             cycle (Cycle) : Cycle of the scenarios to return.
        """
        scenarios = []
        for scenario in self.get_all():
            if scenario.cycle == cycle:
                scenarios.append(scenario)
        return scenarios

    def get_all_masters(self) -> List[Scenario]:
        """Returns the list of all master scenarios."""
        master_scenarios = []
        for scenario in self.get_all():
            if scenario.master_scenario:
                master_scenarios.append(scenario)
        return master_scenarios

    def set_master(self, scenario: Scenario):
        """
        Promotes scenario given as parameter as master scenario of its cycle. If the cycle already had a master scenario
        it will be demoted and it will no longer be master for the cycle.

        Parameters:
            scenario (Scenario) : scenario to promote as master.
        """
        if scenario.cycle:
            master_scenario = self.get_master(scenario.cycle)
            if master_scenario:
                master_scenario.master_scenario = False
                self.set(master_scenario)
            scenario.master_scenario = True
            self.set(scenario)
        else:
            raise DoesNotBelongToACycle

    def delete(self, scenario_id: ScenarioId):
        """
        Deletes the scenario given as parameter.

        Parameters:
            scenario_id (ScenarioId) : identifier of the scenario to delete.
        Raises:
            DeletingMasterScenario : scenario_id corresponds to a master Scenario. It cannot be deleted.
            ModelNotFound : No scenario corresponds to scenario_id.
        """
        if self.get(scenario_id).master_scenario:
            raise DeletingMasterScenario
        self.repository.delete(scenario_id)

<<<<<<< HEAD
    def compare(self, *scenarios: Scenario, ds_config_name: str = None):
        """
        Compares the datasources of given scenarios with known datasource config name.

        Parameters:
            scenarios (Scenario) : list of Scenario objects to compare
            ds_config_name (Optional[str]) : config name of the DataSource to compare scenarios, if no ds_config_name is
            provided, the scenarios will be compared based on all the previously defined comparators.
        Raises:
            InsufficientScenarioToCompare: Provided only one or no scenario for comparison
            NonExistingComparator: The provided comparator does not exist
            DifferentScenarioConfig: The provided scenarios do not share the same scenario_config
            NonExistingScenarioConfig: Cannot find the shared scenario config of the provided scenarios
        """

        if len(scenarios) < 2:
            raise InsufficientScenarioToCompare

        if not all([scenarios[0].config_name == scenario.config_name for scenario in scenarios]):
            raise DifferentScenarioConfigs

        if scenario_config := Config.scenario_configs.get(scenarios[0].config_name, None):
            results = {}
            if ds_config_name:
                if ds_config_name in scenario_config.comparators.keys():
                    ds_comparators = {ds_config_name: scenario_config.comparators[ds_config_name]}
                else:
                    raise NonExistingComparator
            else:
                ds_comparators = scenario_config.comparators

            for ds_config_name, comparators in ds_comparators.items():
                datasources = [scenario.__getattr__(ds_config_name) for scenario in scenarios]
                results[ds_config_name] = {comparator.__name__: comparator(*datasources) for comparator in comparators}

            return results

        else:
            raise NonExistingScenarioConfig(scenarios[0].config_name)
=======
    def hard_delete(self, scenario_id: ScenarioId):
        """
        Deletes the scenario given as parameter and the nested pipelines, tasks, data sources, and jobs.

        Deletes the scenario given as parameter and propagate the hard deletion. The hard delete is propagated to a
        nested pipeline if the pipeline is not shared by another scenario.

        Parameters:
        scenario_id (ScenarioId) : identifier of the scenario to hard delete.

        Raises:
        ModelNotFound error if no scenario corresponds to scenario_id.
        """
        scenario = self.get(scenario_id)
        if scenario.master_scenario:
            raise DeletingMasterScenario
        else:
            for pipeline in scenario.pipelines.values():
                if pipeline.parent_id == scenario.id or pipeline.parent_id == pipeline.id:
                    self.pipeline_manager.hard_delete(pipeline.id, scenario.id)
            self.repository.delete(scenario_id)
>>>>>>> 85721f38
<|MERGE_RESOLUTION|>--- conflicted
+++ resolved
@@ -199,7 +199,6 @@
             raise DeletingMasterScenario
         self.repository.delete(scenario_id)
 
-<<<<<<< HEAD
     def compare(self, *scenarios: Scenario, ds_config_name: str = None):
         """
         Compares the datasources of given scenarios with known datasource config name.
@@ -239,7 +238,7 @@
 
         else:
             raise NonExistingScenarioConfig(scenarios[0].config_name)
-=======
+
     def hard_delete(self, scenario_id: ScenarioId):
         """
         Deletes the scenario given as parameter and the nested pipelines, tasks, data sources, and jobs.
@@ -260,5 +259,4 @@
             for pipeline in scenario.pipelines.values():
                 if pipeline.parent_id == scenario.id or pipeline.parent_id == pipeline.id:
                     self.pipeline_manager.hard_delete(pipeline.id, scenario.id)
-            self.repository.delete(scenario_id)
->>>>>>> 85721f38
+            self.repository.delete(scenario_id)