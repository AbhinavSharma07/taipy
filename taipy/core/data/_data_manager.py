--- conflicted
+++ resolved
@@ -181,17 +181,12 @@
         else:
             folder = folder_path
 
-<<<<<<< HEAD
         data_export_dir = folder / Config.core.storage_folder / os.path.dirname(data_node.path)
-=======
-        data_export_dir = folder / Config.core.storage_folder
->>>>>>> 48b4f24b
         if not data_export_dir.exists():
             data_export_dir.mkdir(parents=True)
 
         data_export_path = data_export_dir / os.path.basename(data_node.path)
         if os.path.exists(data_node.path):
-<<<<<<< HEAD
             shutil.copy2(data_node.path, data_export_path)
 
     @classmethod
@@ -200,7 +195,7 @@
         imported_data_node._version = version
         cls._set(imported_data_node)
 
-        if not isinstance(imported_data_node, _FileDataNodeMixin):
+        if not (isinstance(imported_data_node, _FileDataNodeMixin) and isinstance(imported_data_node, DataNode)):
             return imported_data_node
 
         data_folder: pathlib.Path = pathlib.Path(str(kwargs.get("data_folder")))
@@ -210,7 +205,4 @@
         if (data_folder / imported_data_node.path).exists():
             shutil.copy2(data_folder / imported_data_node.path, imported_data_node.path)
 
-        return imported_data_node
-=======
-            shutil.copy(data_node.path, data_export_path)
->>>>>>> 48b4f24b
+        return imported_data_node