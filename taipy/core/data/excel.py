# Copyright 2021-2024 Avaiga Private Limited
#
# Licensed under the Apache License, Version 2.0 (the "License"); you may not use this file except in compliance with
# the License. You may obtain a copy of the License at
#
#        http://www.apache.org/licenses/LICENSE-2.0
#
# Unless required by applicable law or agreed to in writing, software distributed under the License is distributed on
# an "AS IS" BASIS, WITHOUT WARRANTIES OR CONDITIONS OF ANY KIND, either express or implied. See the License for the
# specific language governing permissions and limitations under the License.

from datetime import datetime, timedelta
from typing import Any, Dict, List, Optional, Set, Union

import numpy as np
import pandas as pd
from openpyxl import load_workbook

from taipy.config.common.scope import Scope

from .._entity._reload import _Reloader
from .._version._version_manager_factory import _VersionManagerFactory
from ..exceptions.exceptions import ExposedTypeLengthMismatch, NonExistingExcelSheet, SheetNameLengthMismatch
from ..job.job_id import JobId
from ._file_datanode_mixin import _FileDataNodeMixin
from ._tabular_datanode_mixin import _TabularDataNodeMixin
from .data_node import DataNode
from .data_node_id import DataNodeId, Edit


class ExcelDataNode(DataNode, _FileDataNodeMixin, _TabularDataNodeMixin):
    """Data Node stored as an Excel file.

    The Excel file format is _xlsx_.

    Attributes:
        config_id (str): Identifier of this data node configuration. It must be a valid Python
            identifier.
        scope (Scope^): The scope of this data node.
        id (str): The unique identifier of this data node.
        owner_id (str): The identifier of the owner (sequence_id, scenario_id, cycle_id) or
            `None`.
        parent_ids (Optional[Set[str]]): The identifiers of the parent tasks or `None`.
        last_edit_date (datetime): The date and time of the last modification.
        edits (List[Edit^]): The ordered list of edits for that job.
        version (str): The string indicates the application version of the data node to instantiate. If not provided,
            the current version is used.
        validity_period (Optional[timedelta]): The duration implemented as a timedelta since the last edit date for
            which the data node can be considered up-to-date. Once the validity period has passed, the data node is
            considered stale and relevant tasks will run even if they are skippable (see the
            [Task management page](../core/entities/task-mgt.md) for more details).
            If _validity_period_ is set to `None`, the data node is always up-to-date.
        edit_in_progress (bool): True if a task computing the data node has been submitted
            and not completed yet. False otherwise.
        editor_id (Optional[str]): The identifier of the user who is currently editing the data node.
        editor_expiration_date (Optional[datetime]): The expiration date of the editor lock.
        path (str): The path to the Excel file.
        properties (dict[str, Any]): A dictionary of additional properties. The _properties_
            must have a _"default_path"_ or _"path"_ entry with the path of the Excel file:

            - _"default_path"_ `(str)`: The path of the Excel file.\n
            - _"has_header"_ `(bool)`: If True, indicates that the Excel file has a header.\n
            - _"sheet_name"_ `(Union[List[str], str])`: The list of sheet names to be used. This
                can be a unique name.\n
            - _"exposed_type"_: The exposed type of the data read from Excel file. The default value is `pandas`.\n
    """

    __STORAGE_TYPE = "excel"
    __SHEET_NAME_PROPERTY = "sheet_name"

    _REQUIRED_PROPERTIES: List[str] = []

    def __init__(
        self,
        config_id: str,
        scope: Scope,
        id: Optional[DataNodeId] = None,
        owner_id: Optional[str] = None,
        parent_ids: Optional[Set[str]] = None,
        last_edit_date: Optional[datetime] = None,
        edits: List[Edit] = None,
        version: str = None,
        validity_period: Optional[timedelta] = None,
        edit_in_progress: bool = False,
        editor_id: Optional[str] = None,
        editor_expiration_date: Optional[datetime] = None,
        properties: Dict = None,
    ) -> None:
        self.id = id or self._new_id(config_id)

        if properties is None:
            properties = {}

        if self.__SHEET_NAME_PROPERTY not in properties.keys():
            properties[self.__SHEET_NAME_PROPERTY] = None
        if self._HAS_HEADER_PROPERTY not in properties.keys():
            properties[self._HAS_HEADER_PROPERTY] = True
        properties[self._EXPOSED_TYPE_PROPERTY] = _TabularDataNodeMixin._get_valid_exposed_type(properties)
        self._check_exposed_type(properties[self._EXPOSED_TYPE_PROPERTY])

        default_value = properties.pop(self._DEFAULT_DATA_KEY, None)
        _FileDataNodeMixin.__init__(self, properties)
        _TabularDataNodeMixin.__init__(self, **properties)

        DataNode.__init__(
            self,
            config_id,
            scope,
            self.id,
            owner_id,
            parent_ids,
            last_edit_date,
            edits,
            version or _VersionManagerFactory._build_manager()._get_latest_version(),
            validity_period,
            edit_in_progress,
            editor_id,
            editor_expiration_date,
            **properties,
        )

        with _Reloader():
            self._write_default_data(default_value)

        self._TAIPY_PROPERTIES.update(
            {
                self._PATH_KEY,
                self._DEFAULT_PATH_KEY,
                self._DEFAULT_DATA_KEY,
                self._IS_GENERATED_KEY,
                self._HAS_HEADER_PROPERTY,
                self._EXPOSED_TYPE_PROPERTY,
                self.__SHEET_NAME_PROPERTY,
            }
        )

    @classmethod
    def storage_type(cls) -> str:
        return cls.__STORAGE_TYPE

    @staticmethod
    def _check_exposed_type(exposed_type):
        if isinstance(exposed_type, str):
            _TabularDataNodeMixin._check_exposed_type(exposed_type)
        elif isinstance(exposed_type, list):
            for t in exposed_type:
                _TabularDataNodeMixin._check_exposed_type(t)
        elif isinstance(exposed_type, dict):
            for t in exposed_type.values():
                _TabularDataNodeMixin._check_exposed_type(t)

    def _read(self):
<<<<<<< HEAD
        return self._read_from_path()

    def _read_from_path(self, path: Optional[str] = None, **read_kwargs) -> Any:
        if path is None:
            path = self._path

        if self.properties[self._EXPOSED_TYPE_PROPERTY] == self._EXPOSED_TYPE_PANDAS:
            return self._read_as_pandas_dataframe(path=path)
        if self.properties[self._EXPOSED_TYPE_PROPERTY] == self._EXPOSED_TYPE_NUMPY:
            return self._read_as_numpy(path=path)
        return self._read_as(path=path)

    def _read_as(self, path: str):
        try:
            excel_file = load_workbook(path)
            exposed_type = self.properties[self._EXPOSED_TYPE_PROPERTY]
            work_books = {}
            sheet_names = excel_file.sheetnames

            user_provided_sheet_names = self.properties.get(self.__SHEET_NAME_PROPERTY) or []
            if not isinstance(user_provided_sheet_names, (list, set, tuple)):
=======
        exposed_type = self.properties[self._EXPOSED_TYPE_PROPERTY]
        if exposed_type == self._EXPOSED_TYPE_PANDAS:
            return self._read_as_pandas_dataframe()
        if exposed_type == self._EXPOSED_TYPE_NUMPY:
            return self._read_as_numpy()
        return self._read_as()

    def _read_sheet_with_exposed_type(
        self, sheet_exposed_type: str, sheet_name: str
    ) -> Optional[Union[np.ndarray, pd.DataFrame]]:
        if sheet_exposed_type == self._EXPOSED_TYPE_NUMPY:
            return self._read_as_pandas_dataframe(sheet_name).to_numpy()  # type: ignore
        elif sheet_exposed_type == self._EXPOSED_TYPE_PANDAS:
            return self._read_as_pandas_dataframe(sheet_name)
        return None

    def _read_as(self):
        try:
            properties = self.properties
            excel_file = load_workbook(self._path)
            exposed_type = properties[self._EXPOSED_TYPE_PROPERTY]
            work_books = {}
            sheet_names = excel_file.sheetnames

            user_provided_sheet_names = properties.get(self.__SHEET_NAME_PROPERTY) or []
            if not isinstance(user_provided_sheet_names, (List, Set, Tuple)):
>>>>>>> 0782ef09
                user_provided_sheet_names = [user_provided_sheet_names]

            provided_sheet_names = user_provided_sheet_names or sheet_names

            for sheet_name in provided_sheet_names:
                if sheet_name not in sheet_names:
                    raise NonExistingExcelSheet(sheet_name, path)

            if isinstance(exposed_type, List):
                if len(provided_sheet_names) != len(exposed_type):
                    raise ExposedTypeLengthMismatch(
                        f"Expected {len(provided_sheet_names)} exposed types, got " f"{len(exposed_type)}"
                    )

            for i, sheet_name in enumerate(provided_sheet_names):
                work_sheet = excel_file[sheet_name]
                sheet_exposed_type = exposed_type

                if not isinstance(sheet_exposed_type, str):
                    if isinstance(exposed_type, dict):
                        sheet_exposed_type = exposed_type.get(sheet_name, self._EXPOSED_TYPE_PANDAS)
                    elif isinstance(exposed_type, List):
                        sheet_exposed_type = exposed_type[i]

                    if isinstance(sheet_exposed_type, str):
<<<<<<< HEAD
                        if sheet_exposed_type == self._EXPOSED_TYPE_NUMPY:
                            work_books[sheet_name] = self._read_as_numpy(path, sheet_name)
                        elif sheet_exposed_type == self._EXPOSED_TYPE_PANDAS:
                            work_books[sheet_name] = self._read_as_pandas_dataframe(path, sheet_name)
=======
                        sheet_data = self._read_sheet_with_exposed_type(sheet_exposed_type, sheet_name)
                        if sheet_data is not None:
                            work_books[sheet_name] = sheet_data
>>>>>>> 0782ef09
                        continue

                res = [[col.value for col in row] for row in work_sheet.rows]
                if properties[self._HAS_HEADER_PROPERTY] and res:
                    header = res.pop(0)
                    for i, row in enumerate(res):
                        res[i] = sheet_exposed_type(**dict([[h, r] for h, r in zip(header, row)]))
                else:
                    for i, row in enumerate(res):
                        res[i] = sheet_exposed_type(*row)
                work_books[sheet_name] = res
        finally:
            excel_file.close()

        if len(user_provided_sheet_names) == 1:
            return work_books[user_provided_sheet_names[0]]

        return work_books

    def _read_as_numpy(self, path: str, sheet_names=None):
        sheets = self._read_as_pandas_dataframe(path=path, sheet_names=sheet_names)
        if isinstance(sheets, dict):
            return {sheet_name: df.to_numpy() for sheet_name, df in sheets.items()}
        return sheets.to_numpy()

    def _do_read_excel(
        self, path: str, sheet_names, kwargs
    ) -> Union[Dict[Union[int, str], pd.DataFrame], pd.DataFrame]:
        return pd.read_excel(path, sheet_name=sheet_names, **kwargs)

    def __get_sheet_names_and_header(self, sheet_names):
        kwargs = {}
        properties = self.properties
        if sheet_names is None:
            sheet_names = properties[self.__SHEET_NAME_PROPERTY]
        if not properties[self._HAS_HEADER_PROPERTY]:
            kwargs["header"] = None
        return sheet_names, kwargs

    def _read_as_pandas_dataframe(
        self, path: str, sheet_names=None
    ) -> Union[Dict[Union[int, str], pd.DataFrame], pd.DataFrame]:
        sheet_names, kwargs = self.__get_sheet_names_and_header(sheet_names)
        try:
            return self._do_read_excel(path, sheet_names, kwargs)
        except pd.errors.EmptyDataError:
            return pd.DataFrame()

    def _append_excel_with_single_sheet(self, append_excel_fct, *args, **kwargs):
        sheet_name = self.properties.get(self.__SHEET_NAME_PROPERTY)

        with pd.ExcelWriter(self._path, mode="a", engine="openpyxl", if_sheet_exists="overlay") as writer:
            if sheet_name:
                if not isinstance(sheet_name, str):
                    sheet_name = sheet_name[0]
                append_excel_fct(
                    writer, *args, **kwargs, sheet_name=sheet_name, startrow=writer.sheets[sheet_name].max_row
                )
            else:
                sheet_name = list(writer.sheets.keys())[0]
                append_excel_fct(writer, *args, **kwargs, startrow=writer.sheets[sheet_name].max_row)

    def _set_column_if_dataframe(self, data: Any, columns) -> Union[pd.DataFrame, Any]:
        if isinstance(data, pd.DataFrame):
            data.columns = pd.Index(columns, dtype="object")
        return data

    def _append_excel_with_multiple_sheets(self, data: Any, columns: List[str] = None):
        with pd.ExcelWriter(self._path, mode="a", engine="openpyxl", if_sheet_exists="overlay") as writer:
            # Each key stands for a sheet name
            for sheet_name in data.keys():
                if isinstance(data[sheet_name], np.ndarray):
                    df = pd.DataFrame(data[sheet_name])
                else:
                    df = data[sheet_name]

                if columns:
                    df = self._set_column_if_dataframe(df, columns)

                df.to_excel(
                    writer, sheet_name=sheet_name, index=False, header=False, startrow=writer.sheets[sheet_name].max_row
                )

    def _append(self, data: Any):
        from importlib.metadata import version

        if version("pandas") < "1.4":
            raise ImportError("The append method is only available for pandas version 1.4 or higher.")

        if isinstance(data, Dict) and all(isinstance(x, (pd.DataFrame, np.ndarray)) for x in data.values()):
            self._append_excel_with_multiple_sheets(data)
        elif isinstance(data, pd.DataFrame):
            self._append_excel_with_single_sheet(data.to_excel, index=False, header=False)
        else:
            self._append_excel_with_single_sheet(pd.DataFrame(data).to_excel, index=False, header=False)

    def _write_excel_with_single_sheet(self, write_excel_fct, *args, **kwargs):
        if sheet_name := self.properties.get(self.__SHEET_NAME_PROPERTY):
            if not isinstance(sheet_name, str):
                if len(sheet_name) > 1:
                    raise SheetNameLengthMismatch
                else:
                    sheet_name = sheet_name[0]
            write_excel_fct(*args, **kwargs, sheet_name=sheet_name)
        else:
            write_excel_fct(*args, **kwargs)

    def _write_excel_with_multiple_sheets(self, data: Any, columns: List[str] = None):
        with pd.ExcelWriter(self._path) as writer:
            # Each key stands for a sheet name
            properties = self.properties
            for key in data.keys():
                df = self._convert_data_to_dataframe(properties[self._EXPOSED_TYPE_PROPERTY], data[key])

                if columns:
                    df = self._set_column_if_dataframe(df, columns)

                df.to_excel(writer, key, index=False, header=properties[self._HAS_HEADER_PROPERTY] or False)

    def _write(self, data: Any):
        if isinstance(data, Dict):
            return self._write_excel_with_multiple_sheets(data)
        else:
            properties = self.properties
            data = self._convert_data_to_dataframe(properties[self._EXPOSED_TYPE_PROPERTY], data)
            self._write_excel_with_single_sheet(
                data.to_excel, self._path, index=False, header=properties[self._HAS_HEADER_PROPERTY] or None
            )

    def write_with_column_names(self, data: Any, columns: List[str] = None, job_id: Optional[JobId] = None):
        """Write a set of columns.

        Parameters:
            data (Any): The data to write.
            columns (List[str]): The list of column names to write.
            job_id (JobId^): An optional identifier of the writer.
        """
        if isinstance(data, Dict) and all(isinstance(x, (pd.DataFrame, np.ndarray)) for x in data.values()):
            self._write_excel_with_multiple_sheets(data, columns=columns)
        else:
            df = pd.DataFrame(data)
            if columns:
                df = self._set_column_if_dataframe(df, columns)
            self._write_excel_with_single_sheet(df.to_excel, self.path, index=False)
        self.track_edit(timestamp=datetime.now(), job_id=job_id)<|MERGE_RESOLUTION|>--- conflicted
+++ resolved
@@ -150,56 +150,38 @@
                 _TabularDataNodeMixin._check_exposed_type(t)
 
     def _read(self):
-<<<<<<< HEAD
         return self._read_from_path()
 
     def _read_from_path(self, path: Optional[str] = None, **read_kwargs) -> Any:
         if path is None:
             path = self._path
 
-        if self.properties[self._EXPOSED_TYPE_PROPERTY] == self._EXPOSED_TYPE_PANDAS:
+        exposed_type = self.properties[self._EXPOSED_TYPE_PROPERTY]
+        if exposed_type == self._EXPOSED_TYPE_PANDAS:
             return self._read_as_pandas_dataframe(path=path)
-        if self.properties[self._EXPOSED_TYPE_PROPERTY] == self._EXPOSED_TYPE_NUMPY:
+        if exposed_type == self._EXPOSED_TYPE_NUMPY:
             return self._read_as_numpy(path=path)
         return self._read_as(path=path)
 
+    def _read_sheet_with_exposed_type(
+        self, path: str, sheet_exposed_type: str, sheet_name: str
+    ) -> Optional[Union[np.ndarray, pd.DataFrame]]:
+        if sheet_exposed_type == self._EXPOSED_TYPE_NUMPY:
+            return self._read_as_numpy(path, sheet_name)
+        elif sheet_exposed_type == self._EXPOSED_TYPE_PANDAS:
+            return self._read_as_pandas_dataframe(path, sheet_name)
+        return None
+
     def _read_as(self, path: str):
         try:
+            properties = self.properties
             excel_file = load_workbook(path)
-            exposed_type = self.properties[self._EXPOSED_TYPE_PROPERTY]
-            work_books = {}
-            sheet_names = excel_file.sheetnames
-
-            user_provided_sheet_names = self.properties.get(self.__SHEET_NAME_PROPERTY) or []
-            if not isinstance(user_provided_sheet_names, (list, set, tuple)):
-=======
-        exposed_type = self.properties[self._EXPOSED_TYPE_PROPERTY]
-        if exposed_type == self._EXPOSED_TYPE_PANDAS:
-            return self._read_as_pandas_dataframe()
-        if exposed_type == self._EXPOSED_TYPE_NUMPY:
-            return self._read_as_numpy()
-        return self._read_as()
-
-    def _read_sheet_with_exposed_type(
-        self, sheet_exposed_type: str, sheet_name: str
-    ) -> Optional[Union[np.ndarray, pd.DataFrame]]:
-        if sheet_exposed_type == self._EXPOSED_TYPE_NUMPY:
-            return self._read_as_pandas_dataframe(sheet_name).to_numpy()  # type: ignore
-        elif sheet_exposed_type == self._EXPOSED_TYPE_PANDAS:
-            return self._read_as_pandas_dataframe(sheet_name)
-        return None
-
-    def _read_as(self):
-        try:
-            properties = self.properties
-            excel_file = load_workbook(self._path)
             exposed_type = properties[self._EXPOSED_TYPE_PROPERTY]
             work_books = {}
             sheet_names = excel_file.sheetnames
 
             user_provided_sheet_names = properties.get(self.__SHEET_NAME_PROPERTY) or []
-            if not isinstance(user_provided_sheet_names, (List, Set, Tuple)):
->>>>>>> 0782ef09
+            if not isinstance(user_provided_sheet_names, (list, set, tuple)):
                 user_provided_sheet_names = [user_provided_sheet_names]
 
             provided_sheet_names = user_provided_sheet_names or sheet_names
@@ -225,16 +207,9 @@
                         sheet_exposed_type = exposed_type[i]
 
                     if isinstance(sheet_exposed_type, str):
-<<<<<<< HEAD
-                        if sheet_exposed_type == self._EXPOSED_TYPE_NUMPY:
-                            work_books[sheet_name] = self._read_as_numpy(path, sheet_name)
-                        elif sheet_exposed_type == self._EXPOSED_TYPE_PANDAS:
-                            work_books[sheet_name] = self._read_as_pandas_dataframe(path, sheet_name)
-=======
-                        sheet_data = self._read_sheet_with_exposed_type(sheet_exposed_type, sheet_name)
+                        sheet_data = self._read_sheet_with_exposed_type(path, sheet_exposed_type, sheet_name)
                         if sheet_data is not None:
                             work_books[sheet_name] = sheet_data
->>>>>>> 0782ef09
                         continue
 
                 res = [[col.value for col in row] for row in work_sheet.rows]
