--- conflicted
+++ resolved
@@ -82,11 +82,7 @@
     __ID_SEPARATOR = "_"
     __logger = _TaipyLogger._get_logger()
     _REQUIRED_PROPERTIES: List[str] = []
-<<<<<<< HEAD
-    _MANAGER_NAME = "data"
-=======
     _MANAGER_NAME: str = "data"
->>>>>>> 48b4f24b
     _PATH_KEY = "path"
     __EDIT_TIMEOUT = 30
 
@@ -109,11 +105,7 @@
         **kwargs,
     ) -> None:
         self._config_id = _validate_id(config_id)
-<<<<<<< HEAD
-        self.id = id or self._new_id(self.config_id)
-=======
         self.id = id or self._new_id(self._config_id)
->>>>>>> 48b4f24b
         self._owner_id = owner_id
         self._parent_ids = parent_ids or set()
         self._scope = scope
@@ -305,13 +297,8 @@
             return self._properties[protected_attribute_name]
         raise AttributeError(f"{attribute_name} is not an attribute of data node {self.id}")
 
-<<<<<<< HEAD
-    def __get_last_modified_datetime(self) -> Optional[datetime]:
-        path = self._properties.get(self._PATH_KEY, None)
-=======
     @classmethod
     def _get_last_modified_datetime(cls, path: Optional[str] = None) -> Optional[datetime]:
->>>>>>> 48b4f24b
         if path and os.path.isfile(path):
             return datetime.fromtimestamp(os.path.getmtime(path))
 
