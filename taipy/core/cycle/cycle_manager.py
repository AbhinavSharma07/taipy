--- conflicted
+++ resolved
@@ -46,35 +46,6 @@
         return cycle
 
     @classmethod
-<<<<<<< HEAD
-    def set(cls, cycle: Cycle):
-        """
-        Saves or updates a cycle.
-
-        Parameters:
-            cycle (Cycle): The cycle to save.
-        """
-        cls.repository.save(cycle)
-
-    @classmethod
-    def get(cls, cycle: Union[Cycle, CycleId], default=None) -> Cycle:
-        """
-        Gets the cycle corresponding to the identifier given as parameter.
-
-        Parameters:
-            cycle_id (CycleId): The identifier of the cycle to retrieve.
-            default: Default value to return if no cycle is found. None is returned if no default value is provided.
-        """
-        cycle_id = cycle.id if isinstance(cycle, Cycle) else cycle
-        try:
-            return cls.repository.load(cycle_id)
-        except ModelNotFound:
-            cls.__logger.warning(f"Cycle entity: {cycle_id} does not exist.")
-            return default
-
-    @classmethod
-=======
->>>>>>> 446db9ce
     def get_or_create(
         cls, frequency: Frequency, creation_date: Optional[datetime] = None, display_name: Optional[str] = None
     ) -> Cycle:
