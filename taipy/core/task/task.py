import uuid
from typing import Dict, Iterable, Optional

from taipy.core.common._validate_id import _validate_id
from taipy.core.common.alias import TaskId
<<<<<<< HEAD
from taipy.core.common.entity import Entity
from taipy.core.common.reload import self_reload, self_setter
from taipy.core.common.unicode_to_python_variable_name import protect_name
=======
>>>>>>> 5b896595
from taipy.core.data.data_node import DataNode
from taipy.core.data.scope import Scope


class Task(Entity):
    """Holds user function that will be executed, its parameters qs data nodes and outputs as data nodes.

    This element bring together the user code as function, parameters and outputs.

    Attributes:
        config_id: Identifier of the task configuration.
            We strongly recommend to use lowercase alphanumeric characters,
            dash character '-', or underscore character '_'.
            Note that other characters are replaced according the following rules :
            - Space character ' ' is replaced by '_'.
            - Unicode characters are replaced by a corresponding alphanumeric character using unicode library.
            - Other characters are replaced by dash character '-'.
        input:
            Data node input as list.
        function:
            Taking data from input data node and return data that should go inside of the output data node.
        output:
            Data node output result of the function as optional list.
        id:
            Unique identifier of this task. Generated if `None`.
        parent_id:
            Identifier of the parent (pipeline_id, scenario_id, cycle_id) or `None`.
    """

    ID_PREFIX = "TASK"
    __ID_SEPARATOR = "_"
    MANAGER_NAME = "task"

    def __init__(
        self,
        config_id: str,
        function,
        input: Optional[Iterable[DataNode]] = None,
        output: Optional[Iterable[DataNode]] = None,
        id: TaskId = None,
        parent_id: Optional[str] = None,
    ):
<<<<<<< HEAD
        self._config_id = protect_name(config_id)
        self.id = id or TaskId(self.__ID_SEPARATOR.join([self.ID_PREFIX, self._config_id, str(uuid.uuid4())]))
        self._parent_id = parent_id
=======
        self.config_id = _validate_id(config_id)
        self.id = id or TaskId(self.__ID_SEPARATOR.join([self.ID_PREFIX, self.config_id, str(uuid.uuid4())]))
        self.parent_id = parent_id
>>>>>>> 5b896595
        self.__input = {dn.config_id: dn for dn in input or []}
        self.__output = {dn.config_id: dn for dn in output or []}
        self._function = function

    def __hash__(self):
        return hash(self.id)

    def __getstate__(self):
        return vars(self)

    def __setstate__(self, state):
        vars(self).update(state)

    @property  # type: ignore
    @self_reload(MANAGER_NAME)
    def config_id(self):
        return self._config_id

    @config_id.setter  # type: ignore
    @self_setter(MANAGER_NAME)
    def config_id(self, val):
        self._config_id = val

    @property  # type: ignore
    # @self_reload(MANAGER_NAME)
    def input(self):
        return self.__input

    # @input.setter  # type: ignore
    # @self_setter(MANAGER_NAME)
    # def input(self, val):
    #     self._input = {dn.config_id: dn for dn in val}

    @property  # type: ignore
    # @self_reload(MANAGER_NAME)
    def output(self):
        return self.__output

    # @output.setter  # type: ignore
    # @self_setter(MANAGER_NAME)
    # def output(self, val):
    #     self._output = {dn.config_id: dn for dn in val}

    @property  # type: ignore
    @self_reload(MANAGER_NAME)
    def parent_id(self):
        return self._parent_id

    @parent_id.setter  # type: ignore
    @self_setter(MANAGER_NAME)
    def parent_id(self, val):
        self._parent_id = val

    @property  # type: ignore
    @self_reload(MANAGER_NAME)
    def function(self):
        return self._function

    @function.setter  # type: ignore
    @self_setter(MANAGER_NAME)
    def function(self, val):
        self._function = val

    def __getattr__(self, attribute_name):
<<<<<<< HEAD
        protected_attribute_name = protect_name(attribute_name)
        if protected_attribute_name in self.__input:
            return self.__input[protected_attribute_name]
        if protected_attribute_name in self.__output:
            return self.__output[protected_attribute_name]
=======
        protected_attribute_name = _validate_id(attribute_name)
        if protected_attribute_name in self.input:
            return self.input[protected_attribute_name]
        if protected_attribute_name in self.output:
            return self.output[protected_attribute_name]
>>>>>>> 5b896595
        raise AttributeError(f"{attribute_name} is not an attribute of task {self.id}")

    @property
    def scope(self) -> Scope:
        """Retrieve the lowest scope of the task based on its data node.

        Returns:
           Lowest `scope` present in input and output data node or GLOBAL if there are no neither input or output.
        """
        data_nodes = list(self.__input.values()) + list(self.__output.values())
        scope = min(dn.scope for dn in data_nodes) if len(data_nodes) != 0 else Scope.GLOBAL
        return Scope(scope)<|MERGE_RESOLUTION|>--- conflicted
+++ resolved
@@ -1,14 +1,10 @@
 import uuid
 from typing import Dict, Iterable, Optional
 
+from taipy.core.common._reload import self_reload, self_setter
 from taipy.core.common._validate_id import _validate_id
 from taipy.core.common.alias import TaskId
-<<<<<<< HEAD
 from taipy.core.common.entity import Entity
-from taipy.core.common.reload import self_reload, self_setter
-from taipy.core.common.unicode_to_python_variable_name import protect_name
-=======
->>>>>>> 5b896595
 from taipy.core.data.data_node import DataNode
 from taipy.core.data.scope import Scope
 
@@ -51,15 +47,9 @@
         id: TaskId = None,
         parent_id: Optional[str] = None,
     ):
-<<<<<<< HEAD
-        self._config_id = protect_name(config_id)
+        self._config_id = _validate_id(config_id)
         self.id = id or TaskId(self.__ID_SEPARATOR.join([self.ID_PREFIX, self._config_id, str(uuid.uuid4())]))
         self._parent_id = parent_id
-=======
-        self.config_id = _validate_id(config_id)
-        self.id = id or TaskId(self.__ID_SEPARATOR.join([self.ID_PREFIX, self.config_id, str(uuid.uuid4())]))
-        self.parent_id = parent_id
->>>>>>> 5b896595
         self.__input = {dn.config_id: dn for dn in input or []}
         self.__output = {dn.config_id: dn for dn in output or []}
         self._function = function
@@ -124,19 +114,11 @@
         self._function = val
 
     def __getattr__(self, attribute_name):
-<<<<<<< HEAD
-        protected_attribute_name = protect_name(attribute_name)
-        if protected_attribute_name in self.__input:
-            return self.__input[protected_attribute_name]
-        if protected_attribute_name in self.__output:
-            return self.__output[protected_attribute_name]
-=======
         protected_attribute_name = _validate_id(attribute_name)
         if protected_attribute_name in self.input:
             return self.input[protected_attribute_name]
         if protected_attribute_name in self.output:
             return self.output[protected_attribute_name]
->>>>>>> 5b896595
         raise AttributeError(f"{attribute_name} is not an attribute of task {self.id}")
 
     @property
