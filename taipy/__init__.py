# Copyright 2022 Avaiga Private Limited
#
# Licensed under the Apache License, Version 2.0 (the "License"); you may not use this file except in compliance with
# the License. You may obtain a copy of the License at
#
#        http://www.apache.org/licenses/LICENSE-2.0
#
# Unless required by applicable law or agreed to in writing, software distributed under the License is distributed on
# an "AS IS" BASIS, WITHOUT WARRANTIES OR CONDITIONS OF ANY KIND, either express or implied. See the License for the
# specific language governing permissions and limitations under the License.

<<<<<<< HEAD
from .gui import Gui
=======
from importlib.util import find_spec

if find_spec('taipy.core'):
    from taipy.core import *

if find_spec('taipy.gui'):
    from taipy.gui import Gui

if find_spec('taipy.rest'):
    from taipy.rest import Rest

if find_spec('taipy._run'):
    from taipy._run import _run as run
>>>>>>> c9e43d10
<|MERGE_RESOLUTION|>--- conflicted
+++ resolved
@@ -9,9 +9,6 @@
 # an "AS IS" BASIS, WITHOUT WARRANTIES OR CONDITIONS OF ANY KIND, either express or implied. See the License for the
 # specific language governing permissions and limitations under the License.
 
-<<<<<<< HEAD
-from .gui import Gui
-=======
 from importlib.util import find_spec
 
 if find_spec('taipy.core'):
@@ -24,5 +21,4 @@
     from taipy.rest import Rest
 
 if find_spec('taipy._run'):
-    from taipy._run import _run as run
->>>>>>> c9e43d10
+    from taipy._run import _run as run