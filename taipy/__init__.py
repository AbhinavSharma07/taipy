# Copyright 2022 Avaiga Private Limited
#
# Licensed under the Apache License, Version 2.0 (the "License"); you may not use this file except in compliance with
# the License. You may obtain a copy of the License at
#
#        http://www.apache.org/licenses/LICENSE-2.0
#
# Unless required by applicable law or agreed to in writing, software distributed under the License is distributed on
# an "AS IS" BASIS, WITHOUT WARRANTIES OR CONDITIONS OF ANY KIND, either express or implied. See the License for the
# specific language governing permissions and limitations under the License.

<<<<<<< HEAD
from .core import *
from .gui import Gui
from .rest import Rest
from ._run import _run as run
=======
from importlib.util import find_spec

if find_spec('taipy.core'):
    from taipy.core import *

if find_spec('taipy.gui'):
    from taipy.gui import Gui

if find_spec('taipy.rest'):
    from taipy.rest import Rest

if find_spec('taipy._run'):
    from taipy._run import _run as run
>>>>>>> 4af3d3f8
<|MERGE_RESOLUTION|>--- conflicted
+++ resolved
@@ -9,12 +9,6 @@
 # an "AS IS" BASIS, WITHOUT WARRANTIES OR CONDITIONS OF ANY KIND, either express or implied. See the License for the
 # specific language governing permissions and limitations under the License.
 
-<<<<<<< HEAD
-from .core import *
-from .gui import Gui
-from .rest import Rest
-from ._run import _run as run
-=======
 from importlib.util import find_spec
 
 if find_spec('taipy.core'):
@@ -27,5 +21,4 @@
     from taipy.rest import Rest
 
 if find_spec('taipy._run'):
-    from taipy._run import _run as run
->>>>>>> 4af3d3f8
+    from taipy._run import _run as run