from __future__ import annotations

import typing as t
import warnings
from types import SimpleNamespace

from flask import request


class _DataScopes:
    def __init__(self) -> None:
        self.__scopes: t.Dict[str, SimpleNamespace] = {}
        self.__scopes["global"] = SimpleNamespace()
        self.__single_client = False

    def set_single_client(self, value: bool) -> None:
        self.__single_client = value

    def get_single_client(self) -> bool:
        return self.__single_client

    def get_scope(self) -> SimpleNamespace:
<<<<<<< HEAD
        if self.__single_client:
=======
        if not self.__multi_user or not request:
>>>>>>> b90f2fd9
            return self.__scopes["global"]
        # global context in case request is not registered or client_id is not available (such as in the context of running tests)
        client_id = getattr(request, "taipy_client_id", "")
        if not client_id:
            client_id = request.args.get("client_id", "")
            if not client_id:
                warnings.warn("Empty session id, using global scope instead")
                return self.__scopes["global"]
        if client_id not in self.__scopes:
            warnings.warn(
                f"session id {client_id} not found in data scope. Taipy will automatically create a scope for this session id but you might have to reload your webpage"
            )
            self.create_scope(client_id)
        return self.__scopes[client_id]

    def _set_client_id(self, client_id: t.Optional[str]):
        if client_id:
            setattr(request, "taipy_client_id", client_id)

    def get_all_scopes(self) -> t.Dict[str, SimpleNamespace]:
        return self.__scopes

    def get_global_scope(self) -> SimpleNamespace:
        return self.__scopes["global"]

    def broadcast_data(self, name, value):
        if self.__single_client:
            return
        if not hasattr(request, "taipy_client_id"):
            for _, v in self.__scopes.items():
                if hasattr(v, name):
                    setattr(v, name, value)

<<<<<<< HEAD
    def create_scope(self) -> None:
        if self.__single_client:
=======
    def create_scope(self, id: str) -> None:
        if not self.__multi_user:
>>>>>>> b90f2fd9
            return
        if id is None:
            warnings.warn("Empty session id, might be due to unestablished WebSocket connection")
            return
        if id not in self.__scopes:
            self.__scopes[id] = SimpleNamespace()

<<<<<<< HEAD
    def delete_scope(self) -> None:
        if self.__single_client:
=======
    def delete_scope(self, id: str) -> None:
        if not self.__multi_user:
>>>>>>> b90f2fd9
            return
        if id is None:
            warnings.warn("Empty session id, might be due to unestablished WebSocket connection")
            return
        if id in self.__scopes:
            del self.__scopes[id]<|MERGE_RESOLUTION|>--- conflicted
+++ resolved
@@ -20,19 +20,15 @@
         return self.__single_client
 
     def get_scope(self) -> SimpleNamespace:
-<<<<<<< HEAD
-        if self.__single_client:
-=======
-        if not self.__multi_user or not request:
->>>>>>> b90f2fd9
+        if self.__single_client or not request:
             return self.__scopes["global"]
         # global context in case request is not registered or client_id is not available (such as in the context of running tests)
         client_id = getattr(request, "taipy_client_id", "")
         if not client_id:
             client_id = request.args.get("client_id", "")
-            if not client_id:
-                warnings.warn("Empty session id, using global scope instead")
-                return self.__scopes["global"]
+        if not client_id:
+            warnings.warn("Empty session id, using global scope instead")
+            return self.__scopes["global"]
         if client_id not in self.__scopes:
             warnings.warn(
                 f"session id {client_id} not found in data scope. Taipy will automatically create a scope for this session id but you might have to reload your webpage"
@@ -58,13 +54,8 @@
                 if hasattr(v, name):
                     setattr(v, name, value)
 
-<<<<<<< HEAD
-    def create_scope(self) -> None:
+    def create_scope(self, id: str) -> None:
         if self.__single_client:
-=======
-    def create_scope(self, id: str) -> None:
-        if not self.__multi_user:
->>>>>>> b90f2fd9
             return
         if id is None:
             warnings.warn("Empty session id, might be due to unestablished WebSocket connection")
@@ -72,13 +63,8 @@
         if id not in self.__scopes:
             self.__scopes[id] = SimpleNamespace()
 
-<<<<<<< HEAD
-    def delete_scope(self) -> None:
+    def delete_scope(self, id: str) -> None:
         if self.__single_client:
-=======
-    def delete_scope(self, id: str) -> None:
-        if not self.__multi_user:
->>>>>>> b90f2fd9
             return
         if id is None:
             warnings.warn("Empty session id, might be due to unestablished WebSocket connection")
