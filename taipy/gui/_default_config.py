from .config import Config

# Default config loaded by app.py
default_config: Config = {
    "port": 5000,
    "dark_mode": True,
    "debug": True,
    "host": "127.0.0.1",
    "use_reloader": True,
    "time_zone": "client",
    "propagate": True,
    "favicon": None,
    "title": None,
    "theme": None,
    "light_theme": None,
    "dark_theme": None,
    "use_arrow": False,
    "system_notification": False,
    "notification_duration": 3000,
    "single_client": False,
    "ngrok_token": "",
    "upload_folder": None,
    "flask_log": False,
    "margin": "1em",
    "run_browser": True,
<<<<<<< HEAD
    "content_security_policy": None,
    "force_https": False,
=======
    "watermark": "Taipy inside",
>>>>>>> 7bf4e87f
}<|MERGE_RESOLUTION|>--- conflicted
+++ resolved
@@ -23,10 +23,7 @@
     "flask_log": False,
     "margin": "1em",
     "run_browser": True,
-<<<<<<< HEAD
     "content_security_policy": None,
     "force_https": False,
-=======
     "watermark": "Taipy inside",
->>>>>>> 7bf4e87f
 }