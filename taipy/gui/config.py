import argparse
import os
import re
import typing as t
import warnings

import pytz
import tzlocal
from dotenv import dotenv_values

from .page import Page, Partial

AppConfigOption = t.Literal[
    "port",
    "dark_mode",
    "debug",
    "host",
    "use_reloader",
    "time_zone",
    "propagate",
    "client_url",
    "favicon",
    "title",
    "theme",
    "theme[light]",
    "theme[dark]",
    "use_arrow",
    "browser_notification",
    "notification_duration",
    "single_client",
    "ngrok_token",
    "upload_folder",
<<<<<<< HEAD
    "flask_log",
=======
    "data_url_max_size",
>>>>>>> 4db2dd5a
]

AppConfig = t.TypedDict(
    "AppConfig",
    {
        "port": int,
        "dark_mode": bool,
        "debug": bool,
        "host": str,
        "use_reloader": bool,
        "time_zone": str,
        "propagate": bool,
        "client_url": str,
        "favicon": t.Union[str, None],
        "title": t.Union[str, None],
        "theme": t.Union[t.Dict[str, t.Any], None],
        "theme[light]": t.Union[t.Dict[str, t.Any], None],
        "theme[dark]": t.Union[t.Dict[str, t.Any], None],
        "use_arrow": bool,
        "browser_notification": bool,
        "notification_duration": int,
        "single_client": bool,
        "ngrok_token": str,
        "upload_folder": t.Union[str, None],
<<<<<<< HEAD
        "flask_log": bool,
=======
        "data_url_max_size": t.Union[int, None],
>>>>>>> 4db2dd5a
    },
    total=False,
)

StyleConfig = t.TypedDict(
    "StyleConfig",
    {
        "button": str,
        "chart": str,
        "date_selector": str,
        "dialog": str,
        "expandable": str,
        "field": str,
        "file_download": str,
        "file_selector": str,
        "image": str,
        "input": str,
        "layout": str,
        "navbar": str,
        "pane": str,
        "part": str,
        "selector": str,
        "slider": str,
        "status": str,
        "table": str,
        "toggle": str,
        "tree": str,
    },
    total=False,
)


class GuiConfig(object):

    __RE_PORT_NUMBER = re.compile(
        r"^([0-9]{1,4}|[1-5][0-9]{4}|6[0-4][0-9]{3}|65[0-4][0-9]{2}|655[0-2][0-9]|6553[0-5])$"
    )

    def __init__(self):
        self.pages: t.List[Page] = []
        self.routes: t.List[str] = []
        self.partials: t.List[Partial] = []
        self.partial_routes: t.List[str] = []
        self.app_config: AppConfig = {}
        self.style_config: StyleConfig = {}

    def load_config(self, app_config={}, style_config={}) -> None:
        self.app_config.update(app_config)
        self.style_config.update(style_config)
        # Run get_time_zone to verify user predefined IANA time_zone if available
        self.get_time_zone()

    def _get_app_config(self, name: AppConfigOption, default_value: t.Any) -> t.Any:
        if name in self.app_config and self.app_config[name] is not None:
            if default_value is not None and not isinstance(self.app_config[name], type(default_value)):
                try:
                    return type(default_value)(self.app_config[name])
                except Exception as e:
                    warnings.warn(
                        f'app_config "{name}" value "{self.app_config[name]}" is not of type {type(default_value)}\n{e}'
                    )
                    return default_value
            return self.app_config[name]
        return default_value

    def get_time_zone(self) -> str:
        if "time_zone" not in self.app_config or self.app_config["time_zone"] == "client":
            return "client"
        if self.app_config["time_zone"] == "server":
            # return python tzlocal IANA Time Zone
            return str(tzlocal.get_localzone())
        # Verify user defined IANA Time Zone is valid
        if self.app_config["time_zone"] not in pytz.all_timezones_set:
            raise Exception(
                "Time Zone configuration is not valid! Mistyped 'server', 'client' options of invalid IANA Time Zone!"
            )
        # return user defined IANA Time Zone (https://en.wikipedia.org/wiki/List_of_tz_database_time_zones)
        return self.app_config["time_zone"]

    def _init_argparse(self):
        parser = argparse.ArgumentParser()
        parser.add_argument("-P", "--port", nargs="?", default="", const="", help="Specify server port")
        parser.add_argument("-H", "--host", nargs="?", default="", const="", help="Specify server host")
        parser.add_argument(
            "-C", "--client-url", nargs="?", default="", const="", help="Specify backend endpoint on client side"
        )

        parser.add_argument("--ngrok-token", nargs="?", default="", const="", help="Specify NGROK Authtoken")

        debug_group = parser.add_mutually_exclusive_group()
        debug_group.add_argument("--debug", help="Turn on debug", action="store_true")
        debug_group.add_argument("--no-debug", help="Turn off debug", action="store_true")

        reloader_group = parser.add_mutually_exclusive_group()
        reloader_group.add_argument("--use-reloader", help="Auto reload on code changes", action="store_true")
        reloader_group.add_argument("--no-reloader", help="No reload on code changes", action="store_true")

        args, unknown_args = parser.parse_known_args()
        self._handle_argparse(args)

    def _handle_argparse(self, args):
        app_config = self.app_config
        if args.port:
            if not GuiConfig.__RE_PORT_NUMBER.match(args.port):
                warnings.warn("Port value for --port option is not valid")
            else:
                app_config["port"] = int(args.port)
        if args.host:
            app_config["host"] = args.host
        if args.client_url:
            app_config["client_url"] = args.client_url
        if args.debug:
            app_config["debug"] = True
        if args.no_debug:
            app_config["debug"] = False
        if args.use_reloader:
            app_config["use_reloader"] = True
        if args.no_reloader:
            app_config["use_reloader"] = False
        if args.ngrok_token:
            app_config["ngrok_token"] = args.ngrok_token

    def build_app_config(self, root_dir, env_filename, kwargs):
        app_config = self.app_config
        env_file_abs_path = env_filename if os.path.isabs(env_filename) else os.path.join(root_dir, env_filename)
        if os.path.isfile(env_file_abs_path):
            for key, value in dotenv_values(env_file_abs_path).items():
                key = key.lower()
                if value is not None and key in app_config:
                    try:
                        app_config[key] = value if app_config[key] is None else type(app_config[key])(value)  # type: ignore
                    except Exception as e:
                        warnings.warn(
                            f"Invalid env value in Gui.run {key} - {value}. Unable to parse value to the correct type.\n{e}"
                        )
        # Load keyword arguments
        for key, value in kwargs.items():
            key = key.lower()
            if value is not None and key in app_config:
                try:
                    app_config[key] = value if app_config[key] is None else type(app_config[key])(value)  # type: ignore
                except Exception as e:
                    warnings.warn(
                        f"Invalid keyword arguments value in Gui.run {key} - {value}. Unable to parse value to the correct type.\n{e}"
                    )
        # Load from system arguments
        self._init_argparse()<|MERGE_RESOLUTION|>--- conflicted
+++ resolved
@@ -30,11 +30,8 @@
     "single_client",
     "ngrok_token",
     "upload_folder",
-<<<<<<< HEAD
+    "data_url_max_size",
     "flask_log",
-=======
-    "data_url_max_size",
->>>>>>> 4db2dd5a
 ]
 
 AppConfig = t.TypedDict(
@@ -59,11 +56,8 @@
         "single_client": bool,
         "ngrok_token": str,
         "upload_folder": t.Union[str, None],
-<<<<<<< HEAD
+        "data_url_max_size": t.Union[int, None],
         "flask_log": bool,
-=======
-        "data_url_max_size": t.Union[int, None],
->>>>>>> 4db2dd5a
     },
     total=False,
 )
