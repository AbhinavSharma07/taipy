--- conflicted
+++ resolved
@@ -357,11 +357,8 @@
                 ("show_value", PropertyType.boolean, True),
                 ("format", PropertyType.string),
                 ("delta_format", PropertyType.string),
-<<<<<<< HEAD
                 ("color_map", PropertyType.dict),
-=======
-                ("hover_text", PropertyType.dynamic_string),
->>>>>>> 5a801cdf
+                ("hover_text", PropertyType.dynamic_string),
                 ("template", PropertyType.dict),
                 ("template[dark]", PropertyType.dict),
                 ("template[light]", PropertyType.dict),
