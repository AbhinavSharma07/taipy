--- conflicted
+++ resolved
@@ -201,18 +201,11 @@
         if isinstance(newvalue, datetime.datetime):
             newvalue = dateToISO(newvalue)
         elif isinstance(newvalue, pd.DataFrame):
-<<<<<<< HEAD
-            start = int(payload["start"]) if payload["start"] else 0
-            end = int(payload["end"]) if payload["end"] else len(newvalue)
-            if start == -1:
-                start = -end - 1
-=======
             ret_payload["pagekey"] = payload["pagekey"]
             start = int(payload["start"]) if payload["start"] else 0
             end = int(payload["end"]) if payload["end"] else len(newvalue)
             if start ==  -1:
                 start = - end - 1
->>>>>>> 010c2964
                 end = None
             elif start >= len(newvalue):
                 start = -end + start
@@ -224,12 +217,8 @@
             # here we'll deal with start and end values from payload if present
             pass
         # TODO: What if value == newvalue?
-<<<<<<< HEAD
-        self._send_ws_update(var_name, {"value": newvalue})
-=======
         ret_payload["value"] = newvalue
         self._send_ws_update(var_name, ret_payload)
->>>>>>> 010c2964
 
     def _send_ws_update(self, var_name, payload) -> None:
         try:
