# Copyright 2021-2024 Avaiga Private Limited
#
# Licensed under the Apache License, Version 2.0 (the "License"); you may not use this file except in compliance with
# the License. You may obtain a copy of the License at
#
#        http://www.apache.org/licenses/LICENSE-2.0
#
# Unless required by applicable law or agreed to in writing, software distributed under the License is distributed on
# an "AS IS" BASIS, WITHOUT WARRANTIES OR CONDITIONS OF ANY KIND, either express or implied. See the License for the
# specific language governing permissions and limitations under the License.

import json
import typing as t
from collections import defaultdict
from numbers import Number
from threading import Lock

try:
    import zoneinfo
except ImportError:
    from backports import zoneinfo  # type: ignore[no-redef]

import pandas as pd
from dateutil import parser

from taipy.config import Config
from taipy.core import (
    Cycle,
    DataNode,
    DataNodeId,
    Job,
    Scenario,
    ScenarioId,
    Sequence,
    SequenceId,
    Submission,
    SubmissionId,
    cancel_job,
    create_scenario,
    delete_job,
    get_cycles_scenarios,
    get_data_nodes,
    get_jobs,
    is_deletable,
    is_editable,
    is_promotable,
    is_readable,
    is_submittable,
    set_primary,
)
from taipy.core import delete as core_delete
from taipy.core import get as core_get
from taipy.core import submit as core_submit
from taipy.core.notification import CoreEventConsumerBase, EventEntityType
from taipy.core.notification.event import Event, EventOperation
from taipy.core.notification.notifier import Notifier
from taipy.core.reason import ReasonCollection
from taipy.core.submission.submission_status import SubmissionStatus
from taipy.core.taipy import can_create
from taipy.gui import Gui, State
from taipy.gui._warnings import _warn
from taipy.gui.gui import _DoNotUpdate
from taipy.gui.utils._map_dict import _MapDict

from ._adapters import (
    CustomScenarioFilter,
    _EntityType,
    _get_entity_property,
    _GuiCoreDatanodeAdapter,
    _GuiCoreScenarioProperties,
    _invoke_action,
)


class _GuiCoreContext(CoreEventConsumerBase):
    __PROP_ENTITY_ID = "id"
    __PROP_ENTITY_COMMENT = "comment"
    __PROP_CONFIG_ID = "config"
    __PROP_DATE = "date"
    __PROP_ENTITY_NAME = "name"
    __PROP_SCENARIO_PRIMARY = "primary"
    __PROP_SCENARIO_TAGS = "tags"
    __ENTITY_PROPS = (__PROP_CONFIG_ID, __PROP_DATE, __PROP_ENTITY_NAME)
    __ACTION = "action"
    _CORE_CHANGED_NAME = "core_changed"

    def __init__(self, gui: Gui) -> None:
        self.gui = gui
        self.scenario_by_cycle: t.Optional[t.Dict[t.Optional[Cycle], t.List[Scenario]]] = None
        self.data_nodes_by_owner: t.Optional[t.Dict[t.Optional[str], t.List[DataNode]]] = None
        self.scenario_configs: t.Optional[t.List[t.Tuple[str, str]]] = None
        self.jobs_list: t.Optional[t.List[Job]] = None
        self.client_submission: t.Dict[str, SubmissionStatus] = {}
        # register to taipy core notification
        reg_id, reg_queue = Notifier.register()
        # locks
        self.lock = Lock()
        self.submissions_lock = Lock()
        # lazy_start
        self.__started = False
        # super
        super().__init__(reg_id, reg_queue)

    def __lazy_start(self):
        if self.__started:
            return
        self.__started = True
        self.start()

    def process_event(self, event: Event):
        self.__lazy_start()
        if event.entity_type == EventEntityType.SCENARIO:
            with self.gui._get_autorization(system=True):
                self.scenario_refresh(
                    event.entity_id
                    if event.operation == EventOperation.DELETION or is_readable(t.cast(ScenarioId, event.entity_id))
                    else None
                )
        elif event.entity_type == EventEntityType.SEQUENCE and event.entity_id:
            sequence = None
            try:
                with self.gui._get_autorization(system=True):
                    sequence = (
                        core_get(event.entity_id)
                        if event.operation != EventOperation.DELETION
                        and is_readable(t.cast(SequenceId, event.entity_id))
                        else None
                    )
<<<<<<< HEAD
                    if sequence and hasattr(sequence, "parent_ids") and sequence.parent_ids:  # type: ignore
                        self.broadcast_core_changed({"scenario": list(sequence.parent_ids)})  # type: ignore
=======
                    if sequence and hasattr(sequence, "parent_ids") and sequence.parent_ids:
                        self.broadcast_core_changed({"scenario": list(sequence.parent_ids)})
>>>>>>> 4c4ff12a
            except Exception as e:
                _warn(f"Access to sequence {event.entity_id} failed", e)
        elif event.entity_type == EventEntityType.JOB:
            with self.lock:
                self.jobs_list = None
            self.broadcast_core_changed({"jobs": event.entity_id})
        elif event.entity_type == EventEntityType.SUBMISSION:
            self.submission_status_callback(event.entity_id, event)
        elif event.entity_type == EventEntityType.DATA_NODE:
            with self.lock:
                self.data_nodes_by_owner = None
            self.broadcast_core_changed(
                {"datanode": event.entity_id if event.operation != EventOperation.DELETION else True}
            )

    def broadcast_core_changed(self, payload: t.Dict[str, t.Any], client_id: t.Optional[str] = None):
        self.gui._broadcast(_GuiCoreContext._CORE_CHANGED_NAME, payload, client_id)

    def scenario_refresh(self, scenario_id: t.Optional[str]):
        with self.lock:
            self.scenario_by_cycle = None
            self.data_nodes_by_owner = None
        self.broadcast_core_changed({"scenario": scenario_id or True})

    def submission_status_callback(self, submission_id: t.Optional[str] = None, event: t.Optional[Event] = None):
        if not submission_id or not is_readable(t.cast(SubmissionId, submission_id)):
            return
        submission = None
        new_status = None
        payload: t.Optional[t.Dict[str, t.Any]] = None
        client_id: t.Optional[str] = None
        try:
            last_status = self.client_submission.get(submission_id)
            if not last_status:
                return

            submission = t.cast(Submission, core_get(submission_id))
            if not submission or not submission.entity_id:
                return

            payload = {}
            new_status = t.cast(SubmissionStatus, submission.submission_status)

            client_id = submission.properties.get("client_id")
            if client_id:
                running_tasks = {}
                with self.gui._get_autorization(client_id):
                    for job in submission.jobs:
                        job = job if isinstance(job, Job) else core_get(job)
                        running_tasks[job.task.id] = (
                            SubmissionStatus.RUNNING.value
                            if job.is_running()
                            else SubmissionStatus.PENDING.value
                            if job.is_pending()
                            else None
                        )
                    payload.update(tasks=running_tasks)

                    if last_status != new_status:
                        # callback
                        submission_name = submission.properties.get("on_submission")
                        if submission_name:
                            self.gui.invoke_callback(
                                client_id,
                                submission_name,
                                [
                                    core_get(submission.id),
                                    {
                                        "submission_status": new_status.name,
                                        "submittable_entity": core_get(submission.entity_id),
                                        **(event.metadata if event else {}),
                                    },
                                ],
                                submission.properties.get("module_context"),
                            )

            with self.submissions_lock:
                if new_status in (
                    SubmissionStatus.COMPLETED,
                    SubmissionStatus.FAILED,
                    SubmissionStatus.CANCELED,
                ):
                    self.client_submission.pop(submission_id, None)
                else:
                    self.client_submission[submission_id] = new_status

        except Exception as e:
            _warn(f"Submission ({submission_id}) is not available", e)

        finally:
            if payload is not None:
                payload.update(jobs=True)
                entity_id = submission.entity_id if submission else None
                if entity_id:
                    payload.update(scenario=entity_id)
                    if new_status:
                        payload.update(submission=new_status.value)
                self.broadcast_core_changed(payload, client_id)

    def no_change_adapter(self, entity: t.List):
        return entity

    def cycle_adapter(self, cycle: Cycle, sorts: t.Optional[t.List[t.Dict[str, t.Any]]] = None):
        self.__lazy_start()
        try:
            if (
                isinstance(cycle, Cycle)
                and is_readable(cycle.id)
                and core_get(cycle.id) is not None
                and self.scenario_by_cycle
            ):
                return [
                    cycle.id,
                    cycle.get_simple_label(),
                    self.get_sorted_scenario_list(self.scenario_by_cycle.get(cycle, []), sorts),
                    _EntityType.CYCLE.value,
                    False,
                ]
        except Exception as e:
            _warn(
                f"Access to {type(cycle).__name__} " + f"({cycle.id if hasattr(cycle, 'id') else 'No_id'})" + " failed",
                e,
            )
        return None

    def scenario_adapter(self, scenario: Scenario):
        self.__lazy_start()
        if isinstance(scenario, (tuple, list)):
            return scenario
        try:
            if isinstance(scenario, Scenario) and is_readable(scenario.id) and core_get(scenario.id) is not None:
                return [
                    scenario.id,
                    scenario.get_simple_label(),
                    None,
                    _EntityType.SCENARIO.value,
                    scenario.is_primary,
                ]
        except Exception as e:
            _warn(
                f"Access to {type(scenario).__name__} "
                + f"({scenario.id if hasattr(scenario, 'id') else 'No_id'})"
                + " failed",
                e,
            )
        return None

    def filter_entities(
        self, cycle_scenario: t.List, col: str, col_type: str, is_dn: bool, action: str, val: t.Any, col_fn=None
    ):
        cycle_scenario[2] = [
            e for e in cycle_scenario[2] if _invoke_action(e, col, col_type, is_dn, action, val, col_fn)
        ]
        return cycle_scenario

    def adapt_scenarios(self, cycle: t.List):
        cycle[2] = [self.scenario_adapter(e) for e in cycle[2]]
        return cycle

    def get_sorted_scenario_list(
        self,
        entities: t.Union[t.List[t.Union[Cycle, Scenario]], t.List[Scenario]],
        sorts: t.Optional[t.List[t.Dict[str, t.Any]]],
    ):
        if sorts:
            sorted_list = entities
            for sd in reversed(sorts):
                col = sd.get("col", "")
                order = sd.get("order", True)
                sorted_list = sorted(sorted_list, key=_get_entity_property(col, Scenario, Cycle), reverse=not order)
        else:
            sorted_list = sorted(entities, key=_get_entity_property("creation_date", Scenario, Cycle))
        return [self.cycle_adapter(e, sorts) if isinstance(e, Cycle) else e for e in sorted_list]

    def get_filtered_scenario_list(
        self,
        entities: t.List[t.Union[t.List, Scenario]],
        filters: t.Optional[t.List[t.Dict[str, t.Any]]],
    ):
        if not filters:
            return entities
        # filtering
        filtered_list = list(entities)
        for fd in filters:
            col = fd.get("col", "")
            is_datanode_prop = _GuiCoreScenarioProperties.is_datanode_property(col)
            col_type = fd.get("type", "no type")
            col_fn = cp[0] if (cp := col.split("(")) and len(cp) > 1 else None
            val = fd.get("value")
            action = fd.get("action", "")
            customs = CustomScenarioFilter._get_custom(col)
            if customs:
                with self.gui._set_locals_context(customs[0] or None):
                    fn = self.gui._get_user_function(customs[1])
                    if callable(fn):
                        col = fn
            if (
                isinstance(col, str)
                and next(filter(lambda s: not s.isidentifier(), (col_fn or col).split(".")), False) is True
            ):
                _warn(f'Error filtering with "{col_fn or col}": not a valid Python identifier.')
                continue

            # level 1 filtering
            filtered_list = [
                e
                for e in filtered_list
                if not isinstance(e, Scenario)
                or _invoke_action(e, col, col_type, is_datanode_prop, action, val, col_fn)
            ]
            # level 2 filtering
            filtered_list = [
                e
                if isinstance(e, Scenario)
                else self.filter_entities(e, col, col_type, is_datanode_prop, action, val, col_fn)
                for e in filtered_list
            ]
        # remove empty cycles
        return [e for e in filtered_list if isinstance(e, Scenario) or (isinstance(e, (tuple, list)) and len(e[2]))]

    def get_scenarios(
        self,
        scenarios: t.Optional[t.List[t.Union[Cycle, Scenario]]],
        filters: t.Optional[t.List[t.Dict[str, t.Any]]],
        sorts: t.Optional[t.List[t.Dict[str, t.Any]]],
    ):
        self.__lazy_start()
        cycles_scenarios: t.List[t.Union[Cycle, Scenario]] = []
        with self.lock:
            # always needed to get scenarios for a cycle in cycle_adapter
            if self.scenario_by_cycle is None:
                self.scenario_by_cycle = get_cycles_scenarios()
            if scenarios is None:
                for cycle, c_scenarios in self.scenario_by_cycle.items():
                    if cycle is None:
                        cycles_scenarios.extend(c_scenarios)
                    else:
                        cycles_scenarios.append(cycle)
        if scenarios is not None:
            cycles_scenarios = scenarios
        adapted_list = self.get_sorted_scenario_list(cycles_scenarios, sorts)
        adapted_list = self.get_filtered_scenario_list(adapted_list, filters)
        return adapted_list

    def select_scenario(self, state: State, id: str, payload: t.Dict[str, str]):
        self.__lazy_start()
        args = payload.get("args")
        if args is None or not isinstance(args, list) or len(args) < 2:
            return
        state.assign(args[0], args[1])

    def get_scenario_by_id(self, id: str) -> t.Optional[Scenario]:
        self.__lazy_start()
        if not id or not is_readable(t.cast(ScenarioId, id)):
            return None
        try:
            return core_get(t.cast(ScenarioId, id))
        except Exception:
            return None

    def get_scenario_configs(self):
        self.__lazy_start()
        with self.lock:
            if self.scenario_configs is None:
                configs = Config.scenarios
                if isinstance(configs, dict):
                    self.scenario_configs = [(id, f"{c.id}") for id, c in configs.items() if id != "default"]
            return self.scenario_configs

    def crud_scenario(self, state: State, id: str, payload: t.Dict[str, str]):  # noqa: C901
        self.__lazy_start()
        args = payload.get("args")
        start_idx = 3
        if (
            args is None
            or not isinstance(args, list)
            or len(args) < start_idx + 3
            or not isinstance(args[start_idx], bool)
            or not isinstance(args[start_idx + 1], bool)
            or not isinstance(args[start_idx + 2], dict)
        ):
            return
        error_var = payload.get("error_id")
        update = args[start_idx]
        delete = args[start_idx + 1]
        data = args[start_idx + 2]
        with_dialog = True if len(args) < start_idx + 4 else bool(args[start_idx + 3])
        scenario = None
        user_scenario = None

        name = data.get(_GuiCoreContext.__PROP_ENTITY_NAME)
        if update:
            scenario_id = data.get(_GuiCoreContext.__PROP_ENTITY_ID)
            if delete:
                if not (reason := is_deletable(scenario_id)):
                    state.assign(error_var, f"Scenario. {scenario_id} is not deletable: {_get_reason(reason)}.")
                    return
                try:
                    core_delete(scenario_id)
                except Exception as e:
                    state.assign(error_var, f"Error deleting Scenario. {e}")
            else:
                if not self.__check_readable_editable(state, scenario_id, "Scenario", error_var):
                    return
                scenario = core_get(scenario_id)
        else:
            if with_dialog:
                config_id = data.get(_GuiCoreContext.__PROP_CONFIG_ID)
                scenario_config = Config.scenarios.get(config_id)
                if with_dialog and scenario_config is None:
                    state.assign(error_var, f"Invalid configuration id ({config_id})")
                    return
                date_str = data.get(_GuiCoreContext.__PROP_DATE)
                try:
                    date = parser.parse(date_str) if isinstance(date_str, str) else None
                except Exception as e:
                    state.assign(error_var, f"Invalid date ({date_str}).{e}")
                    return
            else:
                scenario_config = None
                date = None
            scenario_id = None
            try:
                gui = state.get_gui()
                on_creation = args[0] if isinstance(args[0], str) else None
                on_creation_function = gui._get_user_function(on_creation) if on_creation else None
                if callable(on_creation_function):
                    try:
                        res = gui._call_function_with_state(
                            on_creation_function,
                            [
                                id,
                                {
                                    "action": on_creation,
                                    "config": scenario_config,
                                    "date": date,
                                    "label": name,
                                    "properties": {v.get("key"): v.get("value") for v in data.get("properties", {})},
                                },
                            ],
                        )
                        if isinstance(res, Scenario):
                            # everything's fine
                            user_scenario = res
                            scenario_id = user_scenario.id
                            state.assign(error_var, "")
                            return
                        if res:
                            # do not create
                            state.assign(error_var, f"{res}")
                            return
                    except Exception as e:  # pragma: no cover
                        if not gui._call_on_exception(on_creation, e):
                            _warn(f"on_creation(): Exception raised in '{on_creation}()'", e)
                        state.assign(
                            error_var,
                            f"Error creating Scenario with '{on_creation}()'. {e}",
                        )
                        return
                elif on_creation is not None:
                    _warn(f"on_creation(): '{on_creation}' is not a function.")
                elif not with_dialog:
                    if len(Config.scenarios) == 2:
                        scenario_config = next(sc for k, sc in Config.scenarios.items() if k != "default")
                    else:
                        state.assign(
                            error_var,
                            "Error creating Scenario: only one scenario config needed "
                            + f"({len(Config.scenarios) - 1}) found.",
                        )
                        return

                scenario = create_scenario(scenario_config, date, name)
                scenario_id = scenario.id
            except Exception as e:
                state.assign(error_var, f"Error creating Scenario. {e}")
            finally:
                self.scenario_refresh(scenario_id)
                if (scenario or user_scenario) and (sel_scenario_var := args[1] if isinstance(args[1], str) else None):
                    try:
                        var_name, _ = gui._get_real_var_name(sel_scenario_var)
                        self.gui._update_var(var_name, scenario or user_scenario, on_change=args[2])
                    except Exception as e:  # pragma: no cover
                        _warn("Can't find value variable name in context", e)
        if scenario:
            if not (reason := is_editable(scenario)):
                state.assign(error_var, f"Scenario {scenario_id or name} is not editable: {_get_reason(reason)}.")
                return
            with scenario as sc:
                sc.properties[_GuiCoreContext.__PROP_ENTITY_NAME] = name
                if props := data.get("properties"):
                    try:
                        new_keys = [prop.get("key") for prop in props]
                        for key in t.cast(dict, sc.properties).keys():
                            if key and key not in _GuiCoreContext.__ENTITY_PROPS and key not in new_keys:
                                t.cast(dict, sc.properties).pop(key, None)
                        for prop in props:
                            key = prop.get("key")
                            if key and key not in _GuiCoreContext.__ENTITY_PROPS:
                                sc._properties[key] = prop.get("value")
                        state.assign(error_var, "")
                    except Exception as e:
                        state.assign(error_var, f"Error creating Scenario. {e}")

    @staticmethod
    def __assign_var(state: State, var_name: t.Optional[str], msg: str):
        if var_name:
            state.assign(var_name, msg)

    def edit_entity(self, state: State, id: str, payload: t.Dict[str, str]):
        self.__lazy_start()
        args = payload.get("args")
        if args is None or not isinstance(args, list) or len(args) < 1 or not isinstance(args[0], dict):
            return
        error_var = payload.get("error_id")
        data = args[0]
        entity_id = data.get(_GuiCoreContext.__PROP_ENTITY_ID)
        sequence = data.get("sequence")
        if not self.__check_readable_editable(state, entity_id, "Scenario", error_var):
            return
        scenario: Scenario = core_get(entity_id)
        if scenario:
            try:
                if not sequence:
                    if isinstance(sequence, str) and (name := data.get(_GuiCoreContext.__PROP_ENTITY_NAME)):
                        scenario.add_sequence(name, data.get("task_ids"))
                    else:
                        primary = data.get(_GuiCoreContext.__PROP_SCENARIO_PRIMARY)
                        if primary is True:
                            if not (reason := is_promotable(scenario)):
                                _GuiCoreContext.__assign_var(
                                    state, error_var, f"Scenario {entity_id} is not promotable: {_get_reason(reason)}."
                                )
                                return
                            set_primary(scenario)
                        self.__edit_properties(scenario, data)
                else:
                    if data.get("del", False):
                        scenario.remove_sequence(sequence)
                    else:
                        name = data.get(_GuiCoreContext.__PROP_ENTITY_NAME)
                        if sequence != name:
                            scenario.rename_sequence(sequence, name)
                        if seqEntity := scenario.sequences.get(name):
                            seqEntity.tasks = data.get("task_ids")
                            self.__edit_properties(seqEntity, data)
                        else:
                            _GuiCoreContext.__assign_var(
                                state,
                                error_var,
                                f"Sequence {name} is not available in Scenario {entity_id}.",
                            )
                            return

                _GuiCoreContext.__assign_var(state, error_var, "")
            except Exception as e:
                _GuiCoreContext.__assign_var(state, error_var, f"Error updating {type(scenario).__name__}. {e}")

    def submit_entity(self, state: State, id: str, payload: t.Dict[str, str]):
        self.__lazy_start()
        args = payload.get("args")
        if args is None or not isinstance(args, list) or len(args) < 1 or not isinstance(args[0], dict):
            return
        data = args[0]
        error_var = payload.get("error_id")
        try:
            scenario_id = data.get(_GuiCoreContext.__PROP_ENTITY_ID)
            entity = core_get(scenario_id)
            if sequence := data.get("sequence"):
                entity = entity.sequences.get(sequence)

            if not (reason := is_submittable(entity)):
                _GuiCoreContext.__assign_var(
                    state,
                    error_var,
                    f"{'Sequence' if sequence else 'Scenario'} {sequence or scenario_id} is not submittable: "
                    + f"{_get_reason(reason)}.",
                )
                return
            if entity:
                on_submission = data.get("on_submission_change")
                submission_entity = core_submit(
                    entity,
                    on_submission=on_submission,
                    client_id=self.gui._get_client_id(),
                    module_context=self.gui._get_locals_context(),
                )
                with self.submissions_lock:
                    self.client_submission[submission_entity.id] = submission_entity.submission_status
                if Config.core.mode == "development":
                    with self.submissions_lock:
                        self.client_submission[submission_entity.id] = SubmissionStatus.SUBMITTED
                    self.submission_status_callback(submission_entity.id)
                _GuiCoreContext.__assign_var(state, error_var, "")
        except Exception as e:
            _GuiCoreContext.__assign_var(state, error_var, f"Error submitting entity. {e}")

    def get_filtered_datanode_list(
        self,
        entities: t.List[t.Union[t.List, DataNode]],
        filters: t.Optional[t.List[t.Dict[str, t.Any]]],
    ):
        if not filters or not entities:
            return entities
        # filtering
        filtered_list = list(entities)
        for fd in filters:
            col = fd.get("col", "")
            col_type = fd.get("type", "no type")
            col_fn = cp[0] if (cp := col.split("(")) and len(cp) > 1 else None
            val = fd.get("value")
            action = fd.get("action", "")
            customs = CustomScenarioFilter._get_custom(col)
            if customs:
                with self.gui._set_locals_context(customs[0] or None):
                    fn = self.gui._get_user_function(customs[1])
                    if callable(fn):
                        col = fn
            if (
                isinstance(col, str)
                and next(filter(lambda s: not s.isidentifier(), (col_fn or col).split(".")), False) is True
            ):
                _warn(f'Error filtering with "{col_fn or col}": not a valid Python identifier.')
                continue
            # level 1 filtering
            filtered_list = [
                e
                for e in filtered_list
                if not isinstance(e, DataNode) or _invoke_action(e, col, col_type, False, action, val, col_fn)
            ]
            # level 3 filtering
            filtered_list = [
                e if isinstance(e, DataNode) else self.filter_entities(d, col, col_type, False, action, val, col_fn)
                for e in filtered_list
                for d in e[2]
            ]
        # remove empty cycles
        return [e for e in filtered_list if isinstance(e, DataNode) or (isinstance(e, (tuple, list)) and len(e[2]))]

    def get_sorted_datanode_list(
        self,
        entities: t.Union[
            t.List[t.Union[Cycle, Scenario, DataNode]], t.List[t.Union[Scenario, DataNode]], t.List[DataNode]
        ],
        sorts: t.Optional[t.List[t.Dict[str, t.Any]]],
        adapt_dn=False,
    ):
        if not entities:
            return entities
        if sorts:
            sorted_list = entities
            for sd in reversed(sorts):
                col = sd.get("col", "")
                order = sd.get("order", True)
                sorted_list = sorted(sorted_list, key=_get_entity_property(col, DataNode), reverse=not order)
        else:
            sorted_list = entities
        return [self.data_node_adapter(e, sorts, adapt_dn) for e in sorted_list]

    def __do_datanodes_tree(self):
        if self.data_nodes_by_owner is None:
            self.data_nodes_by_owner = defaultdict(list)
            for dn in get_data_nodes():
                self.data_nodes_by_owner[dn.owner_id].append(dn)

    def get_datanodes_tree(
        self,
        scenarios: t.Optional[t.Union[Scenario, t.List[Scenario]]],
        datanodes: t.Optional[t.List[DataNode]],
        filters: t.Optional[t.List[t.Dict[str, t.Any]]],
        sorts: t.Optional[t.List[t.Dict[str, t.Any]]],
    ):
        self.__lazy_start()
        base_list = []
        with self.lock:
            self.__do_datanodes_tree()
        if datanodes is None:
            if scenarios is None:
                base_list = (self.data_nodes_by_owner or {}).get(None, []) + (
                    self.get_scenarios(None, None, None) or []
                )
            else:
                if isinstance(scenarios, (list, tuple)) and len(scenarios) > 1:
                    base_list = scenarios
                else:
                    if self.data_nodes_by_owner:
                        owners = scenarios if isinstance(scenarios, (list, tuple)) else [scenarios]
                        base_list = [d for owner in owners for d in (self.data_nodes_by_owner).get(owner.id, [])]
                    else:
                        base_list = []
        else:
            base_list = datanodes
        adapted_list = self.get_sorted_datanode_list(base_list, sorts)
        return self.get_filtered_datanode_list(adapted_list, filters)

    def data_node_adapter(
        self,
        data: t.Union[Cycle, Scenario, Sequence, DataNode],
        sorts: t.Optional[t.List[t.Dict[str, t.Any]]] = None,
        adapt_dn=True,
    ):
        self.__lazy_start()
        if isinstance(data, tuple):
            raise NotImplementedError
        if isinstance(data, list):
            if data[2] and isinstance(data[2][0], (Cycle, Scenario, Sequence, DataNode)):
                data[2] = self.get_sorted_datanode_list(data[2], sorts, False)
            return data
        try:
            if hasattr(data, "id") and is_readable(data.id) and core_get(data.id) is not None:
                if isinstance(data, DataNode):
                    return (
                        [data.id, data.get_simple_label(), None, _EntityType.DATANODE.value, False]
                        if adapt_dn
                        else data
                    )

                with self.lock:
                    self.__do_datanodes_tree()
                if self.data_nodes_by_owner:
                    if isinstance(data, Cycle):
                        return [
                            data.id,
                            data.get_simple_label(),
                            self.get_sorted_datanode_list(
                                self.data_nodes_by_owner.get(data.id, [])
                                + (self.scenario_by_cycle or {}).get(data, []),
                                sorts,
                                False,
                            ),
                            _EntityType.CYCLE.value,
                            False,
                        ]
                    elif isinstance(data, Scenario):
                        return [
                            data.id,
                            data.get_simple_label(),
                            self.get_sorted_datanode_list(
                                self.data_nodes_by_owner.get(data.id, []) + list(data.sequences.values()),
                                sorts,
                                False,
                            ),
                            _EntityType.SCENARIO.value,
                            data.is_primary,
                        ]
                    elif isinstance(data, Sequence):
                        if datanodes := self.data_nodes_by_owner.get(data.id):
                            return [
                                data.id,
                                data.get_simple_label(),
                                self.get_sorted_datanode_list(datanodes, sorts, False),
                                _EntityType.SEQUENCE.value,
                            ]
        except Exception as e:
            _warn(
                f"Access to {type(data)} ({data.id if hasattr(data, 'id') else 'No_id'}) failed",
                e,
            )

        return None

    def get_jobs_list(self):
        self.__lazy_start()
        with self.lock:
            if self.jobs_list is None:
                self.jobs_list = get_jobs()
            return self.jobs_list

    def job_adapter(self, job):
        self.__lazy_start()
        try:
            if hasattr(job, "id") and is_readable(job.id) and core_get(job.id) is not None:
                if isinstance(job, Job):
                    entity = core_get(job.owner_id)
                    return (
                        job.id,
                        job.get_simple_label(),
                        [],
                        entity.get_simple_label() if entity else "",
                        entity.id if entity else "",
                        job.submit_id,
                        job.creation_date,
                        job.status.value,
                        _get_reason(is_deletable(job)),
                        _get_reason(is_readable(job)),
                        _get_reason(is_editable(job)),
                    )
        except Exception as e:
            _warn(f"Access to job ({job.id if hasattr(job, 'id') else 'No_id'}) failed", e)
        return None

    def act_on_jobs(self, state: State, id: str, payload: t.Dict[str, str]):
        self.__lazy_start()
        args = payload.get("args")
        if args is None or not isinstance(args, list) or len(args) < 1 or not isinstance(args[0], dict):
            return
        data = args[0]
        job_ids = data.get(_GuiCoreContext.__PROP_ENTITY_ID)
        job_action = data.get(_GuiCoreContext.__ACTION)
        if job_action and isinstance(job_ids, list):
            errs = []
            if job_action == "delete":
                for job_id in job_ids:
                    if not (reason := is_readable(job_id)):
                        errs.append(f"Job {job_id} is not readable: {_get_reason(reason)}.")
                        continue
                    if not (reason := is_deletable(job_id)):
                        errs.append(f"Job {job_id} is not deletable: {_get_reason(reason)}.")
                        continue
                    try:
                        delete_job(core_get(job_id))
                    except Exception as e:
                        errs.append(f"Error deleting job. {e}")
            elif job_action == "cancel":
                for job_id in job_ids:
                    if not (reason := is_readable(job_id)):
                        errs.append(f"Job {job_id} is not readable: {_get_reason(reason)}.")
                        continue
                    if not (reason := is_editable(job_id)):
                        errs.append(f"Job {job_id} is not cancelable: {_get_reason(reason)}.")
                        continue
                    try:
                        cancel_job(job_id)
                    except Exception as e:
                        errs.append(f"Error canceling job. {e}")
            _GuiCoreContext.__assign_var(state, payload.get("error_id"), "<br/>".join(errs) if errs else "")

    def edit_data_node(self, state: State, id: str, payload: t.Dict[str, str]):
        self.__lazy_start()
        args = payload.get("args")
        if args is None or not isinstance(args, list) or len(args) < 1 or not isinstance(args[0], dict):
            return
        error_var = payload.get("error_id")
        data = args[0]
        entity_id = data.get(_GuiCoreContext.__PROP_ENTITY_ID)
        if not self.__check_readable_editable(state, entity_id, "DataNode", error_var):
            return
        entity: DataNode = core_get(entity_id)
        if isinstance(entity, DataNode):
            try:
                self.__edit_properties(entity, data)
                _GuiCoreContext.__assign_var(state, error_var, "")
            except Exception as e:
                _GuiCoreContext.__assign_var(state, error_var, f"Error updating Datanode. {e}")

    def lock_datanode_for_edit(self, state: State, id: str, payload: t.Dict[str, str]):
        self.__lazy_start()
        args = payload.get("args")
        if args is None or not isinstance(args, list) or len(args) < 1 or not isinstance(args[0], dict):
            return
        data = args[0]
        error_var = payload.get("error_id")
        entity_id = data.get(_GuiCoreContext.__PROP_ENTITY_ID)
        if not self.__check_readable_editable(state, entity_id, "Datanode", error_var):
            return
        lock = data.get("lock", True)
        entity: DataNode = core_get(entity_id)
        if isinstance(entity, DataNode):
            try:
                if lock:
                    entity.lock_edit(self.gui._get_client_id())
                else:
                    entity.unlock_edit(self.gui._get_client_id())
                _GuiCoreContext.__assign_var(state, error_var, "")
            except Exception as e:
                _GuiCoreContext.__assign_var(state, error_var, f"Error locking Datanode. {e}")

    def __edit_properties(self, entity: t.Union[Scenario, Sequence, DataNode], data: t.Dict[str, str]):
        with entity as ent:
            if isinstance(ent, Scenario):
                tags = data.get(_GuiCoreContext.__PROP_SCENARIO_TAGS)
                if isinstance(tags, (list, tuple)):
                    ent.tags = set(tags)
            name = data.get(_GuiCoreContext.__PROP_ENTITY_NAME)
            if isinstance(name, str):
                if hasattr(ent, _GuiCoreContext.__PROP_ENTITY_NAME):
                    setattr(ent, _GuiCoreContext.__PROP_ENTITY_NAME, name)
                else:
                    ent.properties[_GuiCoreContext.__PROP_ENTITY_NAME] = name
            props = data.get("properties")
            if isinstance(props, (list, tuple)):
                for prop in props:
                    key = prop.get("key")
                    if key and key not in _GuiCoreContext.__ENTITY_PROPS:
                        ent.properties[key] = prop.get("value")
            deleted_props = data.get("deleted_properties")
            if isinstance(deleted_props, (list, tuple)):
                for prop in deleted_props:
                    key = prop.get("key")
                    if key and key not in _GuiCoreContext.__ENTITY_PROPS:
                        ent.properties.pop(key, None)

    def get_scenarios_for_owner(self, owner_id: str):
        self.__lazy_start()
        cycles_scenarios: t.List[t.Union[Scenario, Cycle]] = []
        with self.lock:
            if self.scenario_by_cycle is None:
                self.scenario_by_cycle = get_cycles_scenarios()
            if owner_id:
                if owner_id == "GLOBAL":
                    for cycle, scenarios in self.scenario_by_cycle.items():
                        if cycle is None:
                            cycles_scenarios.extend(scenarios)
                        else:
                            cycles_scenarios.append(cycle)
                elif is_readable(t.cast(ScenarioId, owner_id)):
                    entity = core_get(owner_id)
                    if entity and (scenarios_cycle := self.scenario_by_cycle.get(t.cast(Cycle, entity))):
                        cycles_scenarios.extend(scenarios_cycle)
                    elif isinstance(entity, Scenario):
                        cycles_scenarios.append(entity)
        return sorted(cycles_scenarios, key=_get_entity_property("creation_date", Scenario))

    def get_data_node_history(self, id: str):
        self.__lazy_start()
        if id and (dn := core_get(id)) and isinstance(dn, DataNode):
            res = []
            for e in dn.edits:
                job_id = e.get("job_id")
                job: t.Optional[Job] = None
                if job_id:
                    if not (reason := is_readable(job_id)):
                        job_id += f" is not readable: {_get_reason(reason)}."
                    else:
                        job = core_get(job_id)
                res.append(
                    (
                        e.get("timestamp"),
                        job_id if job_id else e.get("writer_identifier", ""),
                        f"Execution of task {job.task.get_simple_label()}."
                        if job and job.task
                        else e.get("comment", ""),
                    )
                )
            return sorted(res, key=lambda r: r[0], reverse=True)
        return _DoNotUpdate()

    def __check_readable_editable(self, state: State, id: str, ent_type: str, var: t.Optional[str]):
        if not (reason := is_readable(t.cast(ScenarioId, id))):
            _GuiCoreContext.__assign_var(state, var, f"{ent_type} {id} is not readable: {_get_reason(reason)}.")
            return False
        if not (reason := is_editable(t.cast(ScenarioId, id))):
            _GuiCoreContext.__assign_var(state, var, f"{ent_type} {id} is not editable: {_get_reason(reason)}.")
            return False
        return True

    def update_data(self, state: State, id: str, payload: t.Dict[str, str]):
        self.__lazy_start()
        args = payload.get("args")
        if args is None or not isinstance(args, list) or len(args) < 1 or not isinstance(args[0], dict):
            return
        data = args[0]
        error_var = payload.get("error_id")
        entity_id = data.get(_GuiCoreContext.__PROP_ENTITY_ID)
        if not self.__check_readable_editable(state, entity_id, "DataNode", error_var):
            return
        entity: DataNode = core_get(entity_id)
        if isinstance(entity, DataNode):
            try:
                entity.write(
                    parser.parse(data.get("value"))
                    if data.get("type") == "date"
                    else int(data.get("value"))
                    if data.get("type") == "int"
                    else float(data.get("value"))
                    if data.get("type") == "float"
                    else data.get("value"),
                    comment=data.get(_GuiCoreContext.__PROP_ENTITY_COMMENT),
                )
                entity.unlock_edit(self.gui._get_client_id())
                _GuiCoreContext.__assign_var(state, error_var, "")
            except Exception as e:
                _GuiCoreContext.__assign_var(state, error_var, f"Error updating Datanode value. {e}")
            _GuiCoreContext.__assign_var(state, payload.get("data_id"), entity_id)  # this will update the data value

    def tabular_data_edit(self, state: State, var_name: str, payload: dict):  # noqa:C901
        self.__lazy_start()
        error_var = payload.get("error_id")
        user_data = payload.get("user_data", {})
        dn_id = user_data.get("dn_id")
        if not self.__check_readable_editable(state, dn_id, "DataNode", error_var):
            return
        datanode = core_get(dn_id) if dn_id else None
        if isinstance(datanode, DataNode):
            try:
                idx = t.cast(int, payload.get("index"))
                col = t.cast(str, payload.get("col"))
                tz = payload.get("tz")
                val = (
                    parser.parse(str(payload.get("value"))).astimezone(zoneinfo.ZoneInfo(tz)).replace(tzinfo=None)
                    if tz is not None
                    else payload.get("value")
                )
                # user_value = payload.get("user_value")
                data = self.__read_tabular_data(datanode)
                new_data: t.Any = None
                if isinstance(data, (pd.DataFrame, pd.Series)):
                    if isinstance(data, pd.DataFrame):
                        data.at[idx, col] = val
                    elif isinstance(data, pd.Series):
                        data.at[idx] = val
                    new_data = data
                elif isinstance(data, (dict, _MapDict)):
                    row = data.get(col, None)
                    data_tuple = False
                    if isinstance(row, tuple):
                        row = list(row)
                        data_tuple = True
                    if isinstance(row, list):
                        row[idx] = val
                        if data_tuple:
                            data[col] = tuple(row)
                        new_data = data
                    else:
                        _GuiCoreContext.__assign_var(
                            state,
                            error_var,
                            "Error updating Datanode: dict values must be list or tuple.",
                        )
                else:
                    data_tuple = False
                    if isinstance(data, tuple):
                        data_tuple = True
                        data = list(data)
                    if isinstance(data, list):
                        row = data[idx]
                        row_tuple = False
                        if isinstance(row, tuple):
                            row = list(row)
                            row_tuple = True
                        if isinstance(row, list):
                            row[int(col)] = val
                            if row_tuple:
                                data[idx] = tuple(row)
                            new_data = data
                        elif col == "0" and (isinstance(row, (str, Number)) or "date" in type(row).__name__):
                            data[idx] = val
                            new_data = data
                        else:
                            _GuiCoreContext.__assign_var(
                                state,
                                error_var,
                                "Error updating Datanode: cannot handle multi-column list value.",
                            )
                        if data_tuple and new_data is not None:
                            new_data = tuple(new_data)
                    else:
                        _GuiCoreContext.__assign_var(
                            state,
                            error_var,
                            "Error updating Datanode tabular value: type does not support at[] indexer.",
                        )
                if new_data is not None:
                    datanode.write(new_data, comment=user_data.get(_GuiCoreContext.__PROP_ENTITY_COMMENT))
                    _GuiCoreContext.__assign_var(state, error_var, "")
            except Exception as e:
                _GuiCoreContext.__assign_var(state, error_var, f"Error updating Datanode tabular value. {e}")
        _GuiCoreContext.__assign_var(state, payload.get("data_id"), dn_id)

    def get_data_node_properties(self, id: str):
        self.__lazy_start()
        if id and is_readable(t.cast(DataNodeId, id)) and (dn := core_get(id)) and isinstance(dn, DataNode):
            try:
                return (
                    (
                        (k, f"{v}")
                        for k, v in dn._get_user_properties().items()
                        if k != _GuiCoreContext.__PROP_ENTITY_NAME
                    ),
                )
            except Exception:
                return None
        return None

    def __read_tabular_data(self, datanode: DataNode):
        return datanode.read()

    def get_data_node_tabular_data(self, id: str):
        self.__lazy_start()
        if id and is_readable(t.cast(DataNodeId, id)) and (dn := core_get(id)) and isinstance(dn, DataNode):
            if dn.is_ready_for_reading or (dn.edit_in_progress and dn.editor_id == self.gui._get_client_id()):
                try:
                    value = self.__read_tabular_data(dn)
                    if _GuiCoreDatanodeAdapter._is_tabular_data(dn, value):
                        return value
                except Exception:
                    return None
        return None

    def get_data_node_tabular_columns(self, id: str):
        self.__lazy_start()
        if id and is_readable(t.cast(DataNodeId, id)) and (dn := core_get(id)) and isinstance(dn, DataNode):
            if dn.is_ready_for_reading or (dn.edit_in_progress and dn.editor_id == self.gui._get_client_id()):
                try:
                    value = self.__read_tabular_data(dn)
                    if _GuiCoreDatanodeAdapter._is_tabular_data(dn, value):
                        return self.gui._tbl_cols(
                            True, True, "{}", json.dumps({"data": "tabular_data"}), tabular_data=value
                        )
                except Exception:
                    return None
        return None

    def get_data_node_chart_config(self, id: str):
        self.__lazy_start()
        if id and is_readable(t.cast(DataNodeId, id)) and (dn := core_get(id)) and isinstance(dn, DataNode):
            if dn.is_ready_for_reading or (dn.edit_in_progress and dn.editor_id == self.gui._get_client_id()):
                try:
                    return self.gui._chart_conf(
                        True,
                        True,
                        "{}",
                        json.dumps({"data": "tabular_data"}),
                        tabular_data=self.__read_tabular_data(dn),
                    )
                except Exception:
                    return None
        return None

    def on_dag_select(self, state: State, id: str, payload: t.Dict[str, str]):
        self.__lazy_start()
        args = payload.get("args")
        if args is None or not isinstance(args, list) or len(args) < 2:
            return
        on_action_function = self.gui._get_user_function(args[1]) if args[1] else None
        if callable(on_action_function):
            try:
                entity = (
                    core_get(args[0])
                    if (reason := is_readable(args[0]))
                    else f"{args[0]} is not readable: {_get_reason(reason)}"
                )
                self.gui._call_function_with_state(
                    on_action_function,
                    [entity],
                )
            except Exception as e:
                if not self.gui._call_on_exception(args[1], e):
                    _warn(f"dag.on_action(): Exception raised in '{args[1]}()' with '{args[0]}'", e)
        elif args[1]:
            _warn(f"dag.on_action(): Invalid function '{args[1]}()'.")

    def get_creation_reason(self):
        self.__lazy_start()
        return "" if (reason := can_create()) else f"Cannot create scenario: {_get_reason(reason)}"


def _get_reason(reason: t.Union[bool, ReasonCollection]):
    return reason.reasons if isinstance(reason, ReasonCollection) else " "<|MERGE_RESOLUTION|>--- conflicted
+++ resolved
@@ -126,13 +126,8 @@
                         and is_readable(t.cast(SequenceId, event.entity_id))
                         else None
                     )
-<<<<<<< HEAD
                     if sequence and hasattr(sequence, "parent_ids") and sequence.parent_ids:  # type: ignore
                         self.broadcast_core_changed({"scenario": list(sequence.parent_ids)})  # type: ignore
-=======
-                    if sequence and hasattr(sequence, "parent_ids") and sequence.parent_ids:
-                        self.broadcast_core_changed({"scenario": list(sequence.parent_ids)})
->>>>>>> 4c4ff12a
             except Exception as e:
                 _warn(f"Access to sequence {event.entity_id} failed", e)
         elif event.entity_type == EventEntityType.JOB:
