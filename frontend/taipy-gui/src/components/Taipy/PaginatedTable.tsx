--- conflicted
+++ resolved
@@ -199,15 +199,11 @@
 
     useDispatchRequestUpdateOnFirstRender(dispatch, id, module, updateVars);
 
-<<<<<<< HEAD
     /*
     TODO: If the 'selected' value is a negative number, it will lead to unexpected pagination behavior.
     For instance, if 'selected' is -1, the pagination will display from -99 to 0 and no data will be selected.
     Need to fix this issue.
     */
-=======
-    // TODO: unexpected behavior, need to check
->>>>>>> 698fa366
     useEffect(() => {
         if (selected.length) {
             if (selected[0] < startIndex || selected[0] > startIndex + rowsPerPage) {
@@ -297,7 +293,7 @@
         module,
         compare,
         onCompare,
-        userData,
+        userData
     ]);
 
     const onSort = useCallback(
