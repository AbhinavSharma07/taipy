/*
 * Copyright 2021-2024 Avaiga Private Limited
 *
 * Licensed under the Apache License, Version 2.0 (the "License"); you may not use this file except in compliance with
 * the License. You may obtain a copy of the License at
 *
 *        http://www.apache.org/licenses/LICENSE-2.0
 *
 * Unless required by applicable law or agreed to in writing, software distributed under the License is distributed on
 * an "AS IS" BASIS, WITHOUT WARRANTIES OR CONDITIONS OF ANY KIND, either express or implied. See the License for the
 * specific language governing permissions and limitations under the License.
 */

import React, {CSSProperties, lazy, Suspense, useMemo} from 'react';
import {Data} from "plotly.js";
import Box from "@mui/material/Box";
import Skeleton from "@mui/material/Skeleton";
<<<<<<< HEAD
import {useClassNames, useDynamicJsonProperty, useDynamicProperty} from "../../utils/hooks";
import {extractPrefix, extractSuffix, sprintfToD3Converter} from "../../utils/formatConversion";
import {TaipyBaseProps, TaipyHoverProps} from "./utils";
=======
import Tooltip from "@mui/material/Tooltip";
>>>>>>> 89f60eaa

const Plot = lazy(() => import("react-plotly.js"));

interface MetricProps extends TaipyBaseProps, TaipyHoverProps {
    type?: string
    min?: number
    max?: number
    value?: number
    defaultValue?: number
    delta?: number
    defaultDelta?: number
    threshold?: number
    defaultThreshold?: number
    testId?: string
    defaultLayout?: string;
    layout?: string;
    defaultStyle?: string;
    style?: string;
    width?: string | number;
    height?: string | number;
    showValue?: boolean;
    format?: string;
    deltaFormat?: string;
}

const emptyLayout = {} as Record<string, Record<string, unknown>>;
const defaultStyle = {position: "relative", display: "inline-block"};

const Metric = (props: MetricProps) => {
    const {
        width = "100%",
        height,
        showValue = true
    } = props;
    const value = useDynamicProperty(props.value, props.defaultValue, 0)
    const threshold = useDynamicProperty(props.threshold, props.defaultThreshold, undefined)
    const delta = useDynamicProperty(props.delta, props.defaultDelta, undefined)
    const className = useClassNames(props.libClassName, props.dynamicClassName, props.className);
    const baseLayout = useDynamicJsonProperty(props.layout, props.defaultLayout || "", emptyLayout);
    const baseStyle = useDynamicJsonProperty(props.style, props.defaultStyle || "", defaultStyle);
    const hover = useDynamicProperty(props.hoverText, props.defaultHoverText, undefined);

<<<<<<< HEAD
    const data = useMemo(() => {
        return [
            {
                domain: {x: [0, 1], y: [0, 1]},
                value: value,
                type: "indicator",
                mode: "gauge" + (showValue ? "+number" : "") + (delta !== undefined ? "+delta" : ""),
                number: {
                    prefix: extractPrefix(props.format),
                    suffix: extractSuffix(props.format),
                    valueformat: sprintfToD3Converter(props.format),
=======
    const data = useMemo(() => ([
        {
            domain: {x: [0, 1], y: [0, 1]},
            value: value,
            type: "indicator",
            mode: "gauge" + (showValue ? "+number" : "") + (delta !== undefined ? "+delta" : ""),
            delta: {
                reference: typeof value === 'number' && typeof delta === 'number' ? value - delta : undefined,
            },
            gauge: {
                axis: {
                    range: [
                        typeof props.min === 'number' ? props.min : 0,
                        typeof props.max === 'number' ? props.max : 100
                    ]
>>>>>>> 89f60eaa
                },
                delta: {
                    reference: typeof value === 'number' && typeof delta === 'number' ? value - delta : undefined,
                    prefix: extractPrefix(props.deltaFormat),
                    suffix: extractSuffix(props.deltaFormat),
                    valueformat: sprintfToD3Converter(props.deltaFormat)
                },
                gauge: {
                    axis: {
                        range: [
                            props.min || 0,
                            props.max || 100
                        ]
                    },
                    shape: props.type === "linear" ? "bullet" : "angular",
                    threshold: {
                        line: {color: "red", width: 4},
                        thickness: 0.75,
                        value: threshold
                    }
                },
            }
        ];
    }, [
        props.format,
        props.deltaFormat,
        props.min,
        props.max,
        props.type,
        value,
        showValue,
        delta,
        threshold
    ]);

    const style = useMemo(
        () =>
            height === undefined
                ? ({...baseStyle, width: width} as CSSProperties)
                : ({...baseStyle, width: width, height: height} as CSSProperties),
        [baseStyle, height, width]
    );

    const skelStyle = useMemo(() => ({...style, minHeight: "7em"}), [style]);

    return (
        <Box data-testid={props.testId} className={className}>
<<<<<<< HEAD
            <Suspense fallback={<Skeleton key="skeleton" sx={skelStyle}/>}>
                <Plot
                    data={data as Data[]}
                    layout={baseLayout}
                    style={style}
                    useResizeHandler
                />
            </Suspense>
=======
            <Tooltip title={hover || ""}>
                <Suspense fallback={<Skeleton key="skeleton" sx={skelStyle}/>}>
                    <Plot
                        data={data as Data[]}
                        layout={baseLayout}
                        style={style}
                    />
                </Suspense>
            </Tooltip>
>>>>>>> 89f60eaa
        </Box>
    );
}

export default Metric;<|MERGE_RESOLUTION|>--- conflicted
+++ resolved
@@ -15,13 +15,10 @@
 import {Data} from "plotly.js";
 import Box from "@mui/material/Box";
 import Skeleton from "@mui/material/Skeleton";
-<<<<<<< HEAD
+import Tooltip from "@mui/material/Tooltip";
 import {useClassNames, useDynamicJsonProperty, useDynamicProperty} from "../../utils/hooks";
 import {extractPrefix, extractSuffix, sprintfToD3Converter} from "../../utils/formatConversion";
 import {TaipyBaseProps, TaipyHoverProps} from "./utils";
-=======
-import Tooltip from "@mui/material/Tooltip";
->>>>>>> 89f60eaa
 
 const Plot = lazy(() => import("react-plotly.js"));
 
@@ -64,7 +61,6 @@
     const baseStyle = useDynamicJsonProperty(props.style, props.defaultStyle || "", defaultStyle);
     const hover = useDynamicProperty(props.hoverText, props.defaultHoverText, undefined);
 
-<<<<<<< HEAD
     const data = useMemo(() => {
         return [
             {
@@ -76,23 +72,6 @@
                     prefix: extractPrefix(props.format),
                     suffix: extractSuffix(props.format),
                     valueformat: sprintfToD3Converter(props.format),
-=======
-    const data = useMemo(() => ([
-        {
-            domain: {x: [0, 1], y: [0, 1]},
-            value: value,
-            type: "indicator",
-            mode: "gauge" + (showValue ? "+number" : "") + (delta !== undefined ? "+delta" : ""),
-            delta: {
-                reference: typeof value === 'number' && typeof delta === 'number' ? value - delta : undefined,
-            },
-            gauge: {
-                axis: {
-                    range: [
-                        typeof props.min === 'number' ? props.min : 0,
-                        typeof props.max === 'number' ? props.max : 100
-                    ]
->>>>>>> 89f60eaa
                 },
                 delta: {
                     reference: typeof value === 'number' && typeof delta === 'number' ? value - delta : undefined,
@@ -140,26 +119,16 @@
 
     return (
         <Box data-testid={props.testId} className={className}>
-<<<<<<< HEAD
-            <Suspense fallback={<Skeleton key="skeleton" sx={skelStyle}/>}>
-                <Plot
-                    data={data as Data[]}
-                    layout={baseLayout}
-                    style={style}
-                    useResizeHandler
-                />
-            </Suspense>
-=======
             <Tooltip title={hover || ""}>
                 <Suspense fallback={<Skeleton key="skeleton" sx={skelStyle}/>}>
                     <Plot
                         data={data as Data[]}
                         layout={baseLayout}
                         style={style}
+                        useResizeHandler
                     />
                 </Suspense>
             </Tooltip>
->>>>>>> 89f60eaa
         </Box>
     );
 }
