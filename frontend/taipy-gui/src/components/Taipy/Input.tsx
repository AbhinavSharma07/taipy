/*
 * Copyright 2021-2024 Avaiga Private Limited
 *
 * Licensed under the Apache License, Version 2.0 (the "License"); you may not use this file except in compliance with
 * the License. You may obtain a copy of the License at
 *
 *        http://www.apache.org/licenses/LICENSE-2.0
 *
 * Unless required by applicable law or agreed to in writing, software distributed under the License is distributed on
 * an "AS IS" BASIS, WITHOUT WARRANTIES OR CONDITIONS OF ANY KIND, either express or implied. See the License for the
 * specific language governing permissions and limitations under the License.
 */

import React, { useState, useEffect, useCallback, useRef, KeyboardEvent, useMemo, CSSProperties } from "react";
import IconButton from "@mui/material/IconButton";
import TextField from "@mui/material/TextField";
import Tooltip from "@mui/material/Tooltip";
import Visibility from "@mui/icons-material/Visibility";
import VisibilityOff from "@mui/icons-material/VisibilityOff";
import ArrowDropUpIcon from "@mui/icons-material/ArrowDropUp";
import ArrowDropDownIcon from "@mui/icons-material/ArrowDropDown";

import { createSendActionNameAction, createSendUpdateAction } from "../../context/taipyReducers";
import { getCssSize, TaipyInputProps } from "./utils";
import { useClassNames, useDispatch, useDynamicProperty, useModule } from "../../utils/hooks";

const AUTHORIZED_KEYS = ["Enter", "Escape", "F1", "F2", "F3", "F4", "F5", "F6", "F7", "F8", "F9", "F10", "F11", "F12"];

const getActionKeys = (keys?: string): string[] => {
    const ak = (
        keys
            ? keys
                  .split(";")
                  .map((v) => v.trim().toLowerCase())
                  .filter((v) => AUTHORIZED_KEYS.some((k) => k.toLowerCase() === v))
            : []
    ).map((v) => AUTHORIZED_KEYS.find((k) => k.toLowerCase() == v) as string);
    return ak.length > 0 ? ak : [AUTHORIZED_KEYS[0]];
};

const numberSx = {
    "& input[type=number]::-webkit-outer-spin-button, & input[type=number]::-webkit-inner-spin-button": {
        display: "none",
    },
    "& input[type=number]": {
        MozAppearance: "textfield",
    },
};
const verticalDivStyle: CSSProperties = {
    display: "flex",
    flexDirection: "column",
    gap: 0,
};

const Input = (props: TaipyInputProps) => {
    const {
        type,
        id,
        updateVarName,
        propagate = true,
        defaultValue = "",
        onAction,
        onChange,
        multiline = false,
        linesShown = 5,
    } = props;

    const [value, setValue] = useState(defaultValue);
    const dispatch = useDispatch();
    const delayCall = useRef(-1);
    const [actionKeys] = useState(() => getActionKeys(props.actionKeys));
    const module = useModule();

    const changeDelay = typeof props.changeDelay === "number" ? (props.changeDelay >= 0 ? props.changeDelay : -1) : 300;
    const className = useClassNames(props.libClassName, props.dynamicClassName, props.className);
    const active = useDynamicProperty(props.active, props.defaultActive, true);
    const hover = useDynamicProperty(props.hoverText, props.defaultHoverText, undefined);
    const step = useDynamicProperty(props.step, props.defaultStep, 1);
    const stepMultiplier = useDynamicProperty(props.stepMultiplier, props.defaultStepMultiplier, 10);
    const min = useDynamicProperty(props.min, props.defaultMin, undefined);
    const max = useDynamicProperty(props.max, props.defaultMax, undefined);

<<<<<<< HEAD
    const updateValueWithDelay = useCallback(
        (value: number | string) => {
            if (changeDelay === -1) {
                return;
            }
            if (changeDelay === 0) {
                dispatch(createSendUpdateAction(updateVarName, value, module, onChange, propagate));
                return;
            }
            if (delayCall.current > 0) {
                clearTimeout(delayCall.current);
            }
            delayCall.current = window.setTimeout(() => {
                delayCall.current = -1;
                dispatch(createSendUpdateAction(updateVarName, value, module, onChange, propagate));
            }, changeDelay);
        },
        [changeDelay, dispatch, updateVarName, module, onChange, propagate]
    );
=======
    const textSx = useMemo(() => props.width ? {...numberSx, maxWidth: getCssSize(props.width)} : numberSx, [props.width]);
>>>>>>> 1bc88282

    const handleInput = useCallback(
        (e: React.ChangeEvent<HTMLInputElement>) => {
            const val = e.target.value;
            setValue(val);
            if (changeDelay === 0) {
                dispatch(createSendUpdateAction(updateVarName, val, module, onChange, propagate));
                return;
            }
            if (changeDelay > 0) {
                if (delayCall.current > 0) {
                    clearTimeout(delayCall.current);
                }
                delayCall.current = window.setTimeout(() => {
                    delayCall.current = -1;
                    dispatch(createSendUpdateAction(updateVarName, val, module, onChange, propagate));
                }, changeDelay);
            }
        },
        [updateVarName, dispatch, propagate, onChange, changeDelay, module]
    );

    const handleAction = useCallback(
        (evt: KeyboardEvent<HTMLDivElement>) => {
            if (evt.shiftKey && type === "number") {
                if (evt.key === "ArrowUp") {
                    let val =
                        Number(evt.currentTarget.querySelector("input")?.value || 0) +
                        (step || 1) * (stepMultiplier || 10);
                    if (max !== undefined && val > max) {
                        val = max;
                    }
                    setValue(val.toString());
                    updateValueWithDelay(val);
                    onAction && dispatch(createSendActionNameAction(id, module, onAction, evt.key, updateVarName, val));
                    evt.preventDefault();
                } else if (evt.key === "ArrowDown") {
                    let val =
                        Number(evt.currentTarget.querySelector("input")?.value || 0) -
                        (step || 1) * (stepMultiplier || 10);
                    if (min !== undefined && val < min) {
                        val = min;
                    }
                    setValue(val.toString());
                    updateValueWithDelay(val);
                    onAction && dispatch(createSendActionNameAction(id, module, onAction, evt.key, updateVarName, val));
                    evt.preventDefault();
                }
            } else if (!evt.shiftKey && !evt.ctrlKey && !evt.altKey && actionKeys.includes(evt.key)) {
                const val = evt.currentTarget.querySelector("input")?.value;
                if (changeDelay > 0 && delayCall.current > 0) {
                    clearTimeout(delayCall.current);
                    delayCall.current = -1;
                    dispatch(createSendUpdateAction(updateVarName, val, module, onChange, propagate));
                } else if (changeDelay === -1) {
                    dispatch(createSendUpdateAction(updateVarName, val, module, onChange, propagate));
                }
                onAction && dispatch(createSendActionNameAction(id, module, onAction, evt.key, updateVarName, val));
                evt.preventDefault();
            }
        },
        [
            type,
            actionKeys,
            step,
            stepMultiplier,
            max,
            updateValueWithDelay,
            onAction,
            dispatch,
            id,
            module,
            updateVarName,
            min,
            changeDelay,
            onChange,
            propagate,
        ]
    );

    const roundBasedOnStep = useMemo(() => {
        const stepString = (step || 1).toString();
        const decimalPlaces = stepString.includes(".") ? stepString.split(".")[1].length : 0;
        const multiplier = Math.pow(10, decimalPlaces);
        return (value: number) => Math.round(value * multiplier) / multiplier;
    }, [step]);

    const calculateNewValue = useMemo(() => {
        return (prevValue: string, step: number, stepMultiplier: number, shiftKey: boolean, increment: boolean) => {
            const multiplier = shiftKey ? stepMultiplier : 1;
            const change = step * multiplier * (increment ? 1 : -1);
            return roundBasedOnStep(Number(prevValue) + change).toString();
        };
    }, [roundBasedOnStep]);

    const handleStepperMouseDown = useCallback(
        (event: React.MouseEvent<HTMLButtonElement>, increment: boolean) => {
            setValue((prevValue) => {
                const newValue = calculateNewValue(
                    prevValue,
                    step || 1,
                    stepMultiplier || 10,
                    event.shiftKey,
                    increment
                );

                if (min !== undefined && Number(newValue) < min) {
                    updateValueWithDelay(min);
                    return min.toString();
                }

                if (max !== undefined && Number(newValue) > max) {
                    updateValueWithDelay(max);
                    return max.toString();
                }

                updateValueWithDelay(newValue);
                return newValue;
            });
        },
        [calculateNewValue, step, stepMultiplier, min, max, updateValueWithDelay]
    );

    const handleUpStepperMouseDown = useCallback(
        (event: React.MouseEvent<HTMLButtonElement>) => {
            handleStepperMouseDown(event, true);
        },
        [handleStepperMouseDown]
    );

    const handleDownStepperMouseDown = useCallback(
        (event: React.MouseEvent<HTMLButtonElement>) => {
            handleStepperMouseDown(event, false);
        },
        [handleStepperMouseDown]
    );

    // password
    const [showPassword, setShowPassword] = useState(false);
    const handleClickShowPassword = useCallback(() => setShowPassword((show) => !show), []);
    const handleMouseDownPassword = useCallback(
        (event: React.MouseEvent<HTMLButtonElement>) => event.preventDefault(),
        []
    );
    const muiInputProps = useMemo(
        () =>
            type == "password"
                ? {
                      endAdornment: (
                          <IconButton
                              aria-label="toggle password visibility"
                              onClick={handleClickShowPassword}
                              onMouseDown={handleMouseDownPassword}
                              edge="end"
                          >
                              {showPassword ? <VisibilityOff /> : <Visibility />}
                          </IconButton>
                      ),
                  }
                : type == "number"
                  ? {
                        endAdornment: (
                            <div style={verticalDivStyle}>
                                <IconButton
                                    aria-label="Increment value"
                                    size="small"
                                    onMouseDown={handleUpStepperMouseDown}
                                >
                                    <ArrowDropUpIcon fontSize="inherit" />
                                </IconButton>
                                <IconButton
                                    aria-label="Decrement value"
                                    size="small"
                                    onMouseDown={handleDownStepperMouseDown}
                                >
                                    <ArrowDropDownIcon fontSize="inherit" />
                                </IconButton>
                            </div>
                        ),
                    }
                  : undefined,
        [
            type,
            showPassword,
            handleClickShowPassword,
            handleMouseDownPassword,
            handleUpStepperMouseDown,
            handleDownStepperMouseDown,
        ]
    );

    const inputProps = useMemo(
        () =>
            type == "number"
                ? {
                      step: step ? step : 1,
                      min: min,
                      max: max,
                  }
                : type == "password"
                  ? { autoComplete: "current-password" }
                  : undefined,
        [type, step, min, max]
    );

    useEffect(() => {
        if (props.value !== undefined) {
            setValue(props.value);
        }
    }, [props.value]);

    return (
        <Tooltip title={hover || ""}>
            <TextField
                sx={textSx}
                margin="dense"
                hiddenLabel
                value={value ?? ""}
                className={className}
                type={showPassword && type == "password" ? "text" : type}
                id={id}
                inputProps={inputProps}
                InputProps={muiInputProps}
                label={props.label}
                onChange={handleInput}
                disabled={!active}
                onKeyDown={handleAction}
                multiline={multiline}
                minRows={linesShown}
            />
        </Tooltip>
    );
};
export default Input;<|MERGE_RESOLUTION|>--- conflicted
+++ resolved
@@ -80,7 +80,8 @@
     const min = useDynamicProperty(props.min, props.defaultMin, undefined);
     const max = useDynamicProperty(props.max, props.defaultMax, undefined);
 
-<<<<<<< HEAD
+    const textSx = useMemo(() => props.width ? {...numberSx, maxWidth: getCssSize(props.width)} : numberSx, [props.width]);
+
     const updateValueWithDelay = useCallback(
         (value: number | string) => {
             if (changeDelay === -1) {
@@ -100,9 +101,6 @@
         },
         [changeDelay, dispatch, updateVarName, module, onChange, propagate]
     );
-=======
-    const textSx = useMemo(() => props.width ? {...numberSx, maxWidth: getCssSize(props.width)} : numberSx, [props.width]);
->>>>>>> 1bc88282
 
     const handleInput = useCallback(
         (e: React.ChangeEvent<HTMLInputElement>) => {
