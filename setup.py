--- conflicted
+++ resolved
@@ -28,44 +28,6 @@
     version_string = f'{version.get("major", 0)}.{version.get("minor", 0)}.{version.get("patch", 0)}'
     if vext := version.get("ext"):
         version_string = f"{version_string}.{vext}"
-
-<<<<<<< HEAD
-requirements = [
-    "backports.zoneinfo>=0.2.1,<0.3;python_version<'3.9'",
-    "cookiecutter>=2.1.1,<2.2",
-    "toml>=0.10,<0.11",
-    "deepdiff>=6.2,<6.3",
-    "pyarrow>=10.0.1,<11.0",
-    "networkx>=2.6,<3.0",
-    "openpyxl>=3.1.2,<3.2",
-    "modin[dask]>=0.23.0,<1.0",
-    "pymongo[srv]>=4.2.0,<5.0",
-    "sqlalchemy>=2.0.16,<2.1",
-    "flask>=3.0.0,<3.1",
-    "flask-cors>=4.0.0,<5.0",
-    "flask-socketio>=5.3.6,<6.0",
-    "markdown>=3.4.4,<4.0",
-    "pandas>=2.0.0,<3.0",
-    "python-dotenv>=1.0.0,<1.1",
-    "pytz>=2021.3,<2022.2",
-    "tzlocal>=3.0,<5.0",
-    "backports.zoneinfo>=0.2.1,<0.3;python_version<'3.9'",
-    "gevent>=23.7.0,<24.0",
-    "gevent-websocket>=0.10.1,<0.11",
-    "kthread>=0.2.3,<0.3",
-    "gitignore-parser>=0.1,<0.2",
-    "simple-websocket>=0.10.1,<1.0",
-    "twisted>=23.8.0,<24.0",
-    "flask-restful>=0.3.9,<0.4",
-    "passlib>=1.7.4,<1.8",
-    "marshmallow>=3.20.1,<3.30",
-    "apispec[yaml]>=6.3,<7.0",
-    "apispec-webframeworks>=0.5.2,<0.6",
-    "boto3>=1.29.1",
-]
-
-=======
->>>>>>> 06b7165b
 
 def get_requirements():
     # get requirements from the different setups in tools/packages (removing taipy packages)
