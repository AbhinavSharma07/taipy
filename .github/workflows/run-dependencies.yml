--- conflicted
+++ resolved
@@ -13,19 +13,11 @@
           GITHUB_TOKEN: ${{ secrets.TRIGGER_OTHER_ACTION }}
 
       - name: Run tests on taipy-airflow
-<<<<<<< HEAD
-        run: gh workflow run test.yml -f user-to-notify=$GITHUB_ACTOR -R Avaiga/taipy-airflow
-=======
         run: gh workflow run tests.yml -f user-to-notify=$GITHUB_ACTOR -R Avaiga/taipy-airflow
->>>>>>> f9e9399a
         env:
           GITHUB_TOKEN: ${{ secrets.TRIGGER_OTHER_ACTION }}
 
       - name: Run tests on taipy-rest
-<<<<<<< HEAD
-        run: gh workflow run test.yml -f user-to-notify=$GITHUB_ACTOR -R Avaiga/taipy-rest
-=======
         run: gh workflow run tests.yml -f user-to-notify=$GITHUB_ACTOR -R Avaiga/taipy-rest
->>>>>>> f9e9399a
         env:
           GITHUB_TOKEN: ${{ secrets.TRIGGER_OTHER_ACTION }}